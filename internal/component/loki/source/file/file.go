package file

import (
	"context"
	"fmt"
	"os"
	"path/filepath"
	"strings"
	"sync"
	"time"

	"github.com/grafana/alloy/internal/alloy/logging/level"
	"github.com/grafana/alloy/internal/component"
	"github.com/grafana/alloy/internal/component/common/loki"
	"github.com/grafana/alloy/internal/component/common/loki/positions"
	"github.com/grafana/alloy/internal/component/discovery"
	"github.com/grafana/alloy/internal/featuregate"
	"github.com/grafana/tail/watch"
	"github.com/prometheus/common/model"
)

func init() {
	component.Register(component.Registration{
		Name:      "loki.source.file",
		Stability: featuregate.StabilityGenerallyAvailable,
		Args:      Arguments{},

		Build: func(opts component.Options, args component.Arguments) (component.Component, error) {
			return New(opts, args.(Arguments))
		},
	})
}

const (
	pathLabel     = "__path__"
	filenameLabel = "filename"
)

// Arguments holds values which are used to configure the loki.source.file
// component.
type Arguments struct {
<<<<<<< HEAD
	Targets             []discovery.Target  `alloy:"targets,attr"`
	ForwardTo           []loki.LogsReceiver `alloy:"forward_to,attr"`
	Encoding            string              `alloy:"encoding,attr,optional"`
	DecompressionConfig DecompressionConfig `alloy:"decompression,block,optional"`
	FileWatch           FileWatch           `alloy:"file_watch,block,optional"`
	TailFromEnd         bool                `alloy:"tail_from_end,attr,optional"`
=======
	Targets             []discovery.Target  `river:"targets,attr"`
	ForwardTo           []loki.LogsReceiver `river:"forward_to,attr"`
	Encoding            string              `river:"encoding,attr,optional"`
	DecompressionConfig DecompressionConfig `river:"decompression,block,optional"`
	FileWatch           FileWatch           `river:"file_watch,block,optional"`
	TailFromEnd         bool                `river:"tail_from_end,attr,optional"`
	LegacyPositionsFile string              `river:"legacy_positions_file,attr,optional"`
>>>>>>> 2e95228c
}

type FileWatch struct {
	MinPollFrequency time.Duration `alloy:"min_poll_frequency,attr,optional"`
	MaxPollFrequency time.Duration `alloy:"max_poll_frequency,attr,optional"`
}

var DefaultArguments = Arguments{
	FileWatch: FileWatch{
		MinPollFrequency: 250 * time.Millisecond,
		MaxPollFrequency: 250 * time.Millisecond,
	},
}

// SetToDefault implements syntax.Defaulter.
func (a *Arguments) SetToDefault() {
	*a = DefaultArguments
}

type DecompressionConfig struct {
	Enabled      bool              `alloy:"enabled,attr"`
	InitialDelay time.Duration     `alloy:"initial_delay,attr,optional"`
	Format       CompressionFormat `alloy:"format,attr"`
}

var _ component.Component = (*Component)(nil)

// Component implements the loki.source.file component.
type Component struct {
	opts    component.Options
	metrics *metrics

	updateMut sync.Mutex

	mut       sync.RWMutex
	args      Arguments
	handler   loki.LogsReceiver
	receivers []loki.LogsReceiver
	posFile   positions.Positions
	readers   map[positions.Entry]reader
}

// New creates a new loki.source.file component.
func New(o component.Options, args Arguments) (*Component, error) {
	err := os.MkdirAll(o.DataPath, 0750)
	if err != nil && !os.IsExist(err) {
		return nil, err
	}
	newPositionsPath := filepath.Join(o.DataPath, "positions.yml")
	// Check to see if we can convert the legacy positions file to the new format.
	if args.LegacyPositionsFile != "" {
		positions.ConvertLegacyPositionsFile(args.LegacyPositionsFile, newPositionsPath, o.Logger)
	}
	positionsFile, err := positions.New(o.Logger, positions.Config{
		SyncPeriod:        10 * time.Second,
		PositionsFile:     newPositionsPath,
		IgnoreInvalidYaml: false,
		ReadOnly:          false,
	})
	if err != nil {
		return nil, err
	}

	c := &Component{
		opts:    o,
		metrics: newMetrics(o.Registerer),

		handler:   loki.NewLogsReceiver(),
		receivers: args.ForwardTo,
		posFile:   positionsFile,
		readers:   make(map[positions.Entry]reader),
	}

	// Call to Update() to start readers and set receivers once at the start.
	if err := c.Update(args); err != nil {
		return nil, err
	}

	return c, nil
}

// Run implements component.Component.
// TODO(@tpaschalis). Should we periodically re-check? What happens if a target
// comes alive _after_ it's been passed to us and we never receive another
// Update()? Or should it be a responsibility of the discovery component?
func (c *Component) Run(ctx context.Context) error {
	defer func() {
		level.Info(c.opts.Logger).Log("msg", "loki.source.file component shutting down, stopping readers and positions file")
		c.mut.RLock()
		for _, r := range c.readers {
			r.Stop()
		}
		c.posFile.Stop()
		close(c.handler.Chan())
		c.mut.RUnlock()
	}()

	for {
		select {
		case <-ctx.Done():
			return nil
		case entry := <-c.handler.Chan():
			c.mut.RLock()
			for _, receiver := range c.receivers {
				receiver.Chan() <- entry
			}
			c.mut.RUnlock()
		}
	}
}

// Update implements component.Component.
func (c *Component) Update(args component.Arguments) error {
	c.updateMut.Lock()
	defer c.updateMut.Unlock()

	// Stop all readers so we can recreate them below. This *must* be done before
	// c.mut is held to avoid a race condition where stopping a reader is
	// flushing its data, but the flush never succeeds because the Run goroutine
	// fails to get a read lock.
	//
	// Stopping the readers avoids the issue we saw with stranded wrapped
	// handlers staying behind until they were GC'ed and sending duplicate
	// message to the global handler. It also makes sure that we update
	// everything with the new labels. Simply zeroing out the c.readers map did
	// not work correctly to shut down the wrapped handlers in time.
	//
	// TODO (@tpaschalis) We should be able to optimize this somehow and eg.
	// cache readers for paths we already know about, and whose labels have not
	// changed. Once we do that we should:
	//
	// * Call to c.pruneStoppedReaders to give cached but errored readers a
	//   chance to restart.
	// * Stop tailing any files that were no longer in the new targets
	//   and conditionally remove their readers only by calling toStopTailing
	//   and c.stopTailingAndRemovePosition.
	oldPaths := c.stopReaders()

	newArgs := args.(Arguments)

	c.mut.Lock()
	defer c.mut.Unlock()
	c.args = newArgs
	c.receivers = newArgs.ForwardTo

	c.readers = make(map[positions.Entry]reader)

	if len(newArgs.Targets) == 0 {
		level.Debug(c.opts.Logger).Log("msg", "no files targets were passed, nothing will be tailed")
		return nil
	}

	for _, target := range newArgs.Targets {
		path := target[pathLabel]

		labels := make(model.LabelSet)
		for k, v := range target {
			if strings.HasPrefix(k, model.ReservedLabelPrefix) {
				continue
			}
			labels[model.LabelName(k)] = model.LabelValue(v)
		}

		// Deduplicate targets which have the same public label set.
		readersKey := positions.Entry{Path: path, Labels: labels.String()}
		if _, exist := c.readers[readersKey]; exist {
			continue
		}

		c.reportSize(path, labels.String())

		handler := loki.AddLabelsMiddleware(labels).Wrap(loki.NewEntryHandler(c.handler.Chan(), func() {}))
		reader, err := c.startTailing(path, labels, handler)
		if err != nil {
			continue
		}

		c.readers[readersKey] = readerWithHandler{
			reader:  reader,
			handler: handler,
		}
	}

	// Remove from the positions file any entries that had a Reader before, but
	// are no longer in the updated set of Targets.
	for r := range missing(c.readers, oldPaths) {
		c.posFile.Remove(r.Path, r.Labels)
	}

	return nil
}

// readerWithHandler combines a reader with an entry handler associated with
// it. Closing the reader will also close the handler.
type readerWithHandler struct {
	reader
	handler loki.EntryHandler
}

func (r readerWithHandler) Stop() {
	r.reader.Stop()
	r.handler.Stop()
}

// stopReaders stops existing readers and returns the set of paths which were
// stopped.
func (c *Component) stopReaders() map[positions.Entry]struct{} {
	c.mut.RLock()
	defer c.mut.RUnlock()

	stoppedPaths := make(map[positions.Entry]struct{}, len(c.readers))

	for p, r := range c.readers {
		stoppedPaths[p] = struct{}{}
		r.Stop()
	}

	return stoppedPaths
}

// DebugInfo returns information about the status of tailed targets.
// TODO(@tpaschalis) Decorate with more debug information once it's made
// available, such as the last time a log line was read.
func (c *Component) DebugInfo() interface{} {
	var res readerDebugInfo
	for e, reader := range c.readers {
		offset, _ := c.posFile.Get(e.Path, e.Labels)
		res.TargetsInfo = append(res.TargetsInfo, targetInfo{
			Path:       e.Path,
			Labels:     e.Labels,
			IsRunning:  reader.IsRunning(),
			ReadOffset: offset,
		})
	}
	return res
}

type readerDebugInfo struct {
	TargetsInfo []targetInfo `alloy:"targets_info,block"`
}

type targetInfo struct {
	Path       string `alloy:"path,attr"`
	Labels     string `alloy:"labels,attr"`
	IsRunning  bool   `alloy:"is_running,attr"`
	ReadOffset int64  `alloy:"read_offset,attr"`
}

// Returns the elements from set b which are missing from set a
func missing(as map[positions.Entry]reader, bs map[positions.Entry]struct{}) map[positions.Entry]struct{} {
	c := map[positions.Entry]struct{}{}
	for a := range bs {
		if _, ok := as[a]; !ok {
			c[a] = struct{}{}
		}
	}
	return c
}

// startTailing starts and returns a reader for the given path. For most files,
// this will be a tailer implementation. If the file suffix alludes to it being
// a compressed file, then a decompressor will be started instead.
func (c *Component) startTailing(path string, labels model.LabelSet, handler loki.EntryHandler) (reader, error) {
	fi, err := os.Stat(path)
	if err != nil {
		level.Error(c.opts.Logger).Log("msg", "failed to tail file, stat failed", "error", err, "filename", path)
		c.metrics.totalBytes.DeleteLabelValues(path)
		return nil, fmt.Errorf("failed to stat path %s", path)
	}

	if fi.IsDir() {
		level.Info(c.opts.Logger).Log("msg", "failed to tail file", "error", "file is a directory", "filename", path)
		c.metrics.totalBytes.DeleteLabelValues(path)
		return nil, fmt.Errorf("failed to tail file, it was a directory %s", path)
	}

	var reader reader
	if c.args.DecompressionConfig.Enabled {
		level.Debug(c.opts.Logger).Log("msg", "reading from compressed file", "filename", path)
		decompressor, err := newDecompressor(
			c.metrics,
			c.opts.Logger,
			handler,
			c.posFile,
			path,
			labels.String(),
			c.args.Encoding,
			c.args.DecompressionConfig,
		)
		if err != nil {
			level.Error(c.opts.Logger).Log("msg", "failed to start decompressor", "error", err, "filename", path)
			return nil, fmt.Errorf("failed to start decompressor %s", err)
		}
		reader = decompressor
	} else {
		level.Debug(c.opts.Logger).Log("msg", "tailing new file", "filename", path)
		pollOptions := watch.PollingFileWatcherOptions{
			MinPollFrequency: c.args.FileWatch.MinPollFrequency,
			MaxPollFrequency: c.args.FileWatch.MaxPollFrequency,
		}
		tailer, err := newTailer(
			c.metrics,
			c.opts.Logger,
			handler,
			c.posFile,
			path,
			labels.String(),
			c.args.Encoding,
			pollOptions,
			c.args.TailFromEnd,
		)
		if err != nil {
			level.Error(c.opts.Logger).Log("msg", "failed to start tailer", "error", err, "filename", path)
			return nil, fmt.Errorf("failed to start tailer %s", err)
		}
		reader = tailer
	}

	return reader, nil
}

func (c *Component) reportSize(path, labels string) {
	// Ask the reader to update the size if a reader exists, this keeps
	// position and size metrics in sync.
	if reader, ok := c.readers[positions.Entry{Path: path, Labels: labels}]; ok {
		err := reader.MarkPositionAndSize()
		if err != nil {
			level.Warn(c.opts.Logger).Log("msg", "failed to get file size from existing reader, ", "file", path, "error", err)
			return
		}
	} else {
		// Must be a new file, just directly read the size of it
		fi, err := os.Stat(path)
		if err != nil {
			return
		}
		c.metrics.totalBytes.WithLabelValues(path).Set(float64(fi.Size()))
	}
}<|MERGE_RESOLUTION|>--- conflicted
+++ resolved
@@ -39,22 +39,13 @@
 // Arguments holds values which are used to configure the loki.source.file
 // component.
 type Arguments struct {
-<<<<<<< HEAD
 	Targets             []discovery.Target  `alloy:"targets,attr"`
 	ForwardTo           []loki.LogsReceiver `alloy:"forward_to,attr"`
 	Encoding            string              `alloy:"encoding,attr,optional"`
 	DecompressionConfig DecompressionConfig `alloy:"decompression,block,optional"`
 	FileWatch           FileWatch           `alloy:"file_watch,block,optional"`
 	TailFromEnd         bool                `alloy:"tail_from_end,attr,optional"`
-=======
-	Targets             []discovery.Target  `river:"targets,attr"`
-	ForwardTo           []loki.LogsReceiver `river:"forward_to,attr"`
-	Encoding            string              `river:"encoding,attr,optional"`
-	DecompressionConfig DecompressionConfig `river:"decompression,block,optional"`
-	FileWatch           FileWatch           `river:"file_watch,block,optional"`
-	TailFromEnd         bool                `river:"tail_from_end,attr,optional"`
-	LegacyPositionsFile string              `river:"legacy_positions_file,attr,optional"`
->>>>>>> 2e95228c
+	LegacyPositionsFile string              `alloy:"legacy_positions_file,attr,optional"`
 }
 
 type FileWatch struct {
