package file

// This code is adapted from loki/promtail. Last revision used to port changes to Alloy was a8d5815510bd959a6dd8c176a5d9fd9bbfc8f8b5.
// Decompressor implements the reader interface and is used to read compressed log files.
// It uses the Go stdlib's compress/* packages for decoding.

import (
	"bufio"
	"compress/bzip2"
	"compress/gzip"
	"compress/zlib"
	"fmt"
	"io"
	"os"
	"path/filepath"
	"strings"
	"sync"
	"time"
	"unsafe"

	"github.com/go-kit/log"
	"github.com/grafana/loki/v3/pkg/logproto"
	"github.com/prometheus/common/model"
	"go.uber.org/atomic"
	"golang.org/x/text/encoding"
	"golang.org/x/text/encoding/ianaindex"
	"golang.org/x/text/transform"

	"github.com/grafana/alloy/internal/component/common/loki"
	"github.com/grafana/alloy/internal/component/common/loki/positions"
	"github.com/grafana/alloy/internal/runtime/logging/level"
)

func supportedCompressedFormats() map[string]struct{} {
	return map[string]struct{}{
		"gz":  {},
		"z":   {},
		"bz2": {},
		// TODO: add support for zip.
	}
}

type decompressor struct {
	metrics   *metrics
	logger    log.Logger
	receiver  loki.LogsReceiver
	positions positions.Positions

	path      string
	labels    model.LabelSet
	labelsStr string

	posAndSizeMtx sync.RWMutex

	running *atomic.Bool

	decoder *encoding.Decoder

	position int64
	size     int64
	cfg      DecompressionConfig

	mut      sync.RWMutex
	stopping bool
	posquit  chan struct{} // used by the readLine method to tell the updatePosition method to stop
	posdone  chan struct{} // used by the updatePosition method to notify when it stopped
	done     chan struct{} // used by the readLine method to notify when it stopped
}

func newDecompressor(
	metrics *metrics,
	logger log.Logger,
	receiver loki.LogsReceiver,
	positions positions.Positions,
	path string,
	labels model.LabelSet,
	encodingFormat string,
	cfg DecompressionConfig,
) (*decompressor, error) {

	labelsStr := labels.String()

	logger = log.With(logger, "component", "decompressor")

	pos, err := positions.Get(path, labelsStr)
	if err != nil {
		return nil, fmt.Errorf("failed to get positions: %w", err)
	}

	var decoder *encoding.Decoder
	if encodingFormat != "" {
		level.Info(logger).Log("msg", "decompressor will decode messages", "from", encodingFormat, "to", "UTF8")
		encoder, err := ianaindex.IANA.Encoding(encodingFormat)
		if err != nil {
			return nil, fmt.Errorf("failed to get IANA encoding %s: %w", encodingFormat, err)
		}
		decoder = encoder.NewDecoder()
	}

	decompressor := &decompressor{
		metrics:   metrics,
		logger:    logger,
		receiver:  receiver,
		positions: positions,
		path:      path,
		labels:    labels,
		labelsStr: labelsStr,
		running:   atomic.NewBool(false),
		posquit:   make(chan struct{}),
		posdone:   make(chan struct{}),
		done:      make(chan struct{}),
		position:  pos,
		decoder:   decoder,
		cfg:       cfg,
	}

	return decompressor, nil
}

// mountReader instantiate a reader ready to be used by the decompressor.
//
// The reader implementation is selected based on the given CompressionFormat.
// If the actual file format is incorrect, the reading of the header may fail and return an error - depending on the
// implementation of the underlying compression library. In any case, when a file is corrupted, the subsequent reading
// of lines will fail.
func mountReader(f *os.File, logger log.Logger, format CompressionFormat) (reader io.Reader, err error) {
	var decompressLib string

	switch format.String() {
	case "gz":
		decompressLib = "compress/gzip"
		reader, err = gzip.NewReader(f)
	case "z":
		decompressLib = "compress/zlib"
		reader, err = zlib.NewReader(f)
	case "bz2":
		decompressLib = "bzip2"
		reader = bzip2.NewReader(f)
	}

	if err != nil && err != io.EOF {
		return nil, err
	}

	if reader == nil {
		supportedFormatsList := strings.Builder{}
		for format := range supportedCompressedFormats() {
			supportedFormatsList.WriteString(format)
		}
		return nil, fmt.Errorf("file %q has unsupported format, it has to be one of %q", f.Name(), supportedFormatsList.String())
	}

	level.Debug(logger).Log("msg", fmt.Sprintf("using %q to decompress file %q", decompressLib, f.Name()))
	return reader, nil
}

func (d *decompressor) Run() {
	d.mut.Lock()

	// Check if the stop function was called between two Run.
	if d.stopping {
		close(d.done)
		close(d.posdone)
		d.mut.Unlock()
		return
	}

	labelsMiddleware := d.labels.Merge(model.LabelSet{filenameLabel: model.LabelValue(d.path)})
	handler := loki.AddLabelsMiddleware(labelsMiddleware).Wrap(loki.NewEntryHandler(d.receiver.Chan(), func() {}))
	defer handler.Stop()
	d.posquit = make(chan struct{})
	d.posdone = make(chan struct{})
	d.done = make(chan struct{})
	d.mut.Unlock()

	go d.updatePosition()
	d.metrics.filesActive.Add(1.)
	d.readLines(handler)
}

func (d *decompressor) updatePosition() {
	positionSyncPeriod := d.positions.SyncPeriod()
	positionWait := time.NewTicker(positionSyncPeriod)
	defer func() {
		positionWait.Stop()
		level.Info(d.logger).Log("msg", "position timer: exited", "path", d.path)
		close(d.posdone)
	}()

	for {
		select {
		case <-positionWait.C:
			if err := d.markPositionAndSize(); err != nil {
				level.Error(d.logger).Log("msg", "position timer: error getting position and/or size, stopping decompressor", "path", d.path, "error", err)
				return
			}
		case <-d.posquit:
			return
		}
	}
}

// readLines read all existing lines of the given compressed file.
//
// It first decompresses the file as a whole using a reader and then it will iterate
// over its chunks, separated by '\n'.
// During each iteration, the parsed and decoded log line is then sent to the API with the current timestamp.
func (d *decompressor) readLines(handler loki.EntryHandler) {
	level.Info(d.logger).Log("msg", "read lines routine: started", "path", d.path)
	d.running.Store(true)

	if d.cfg.InitialDelay > 0 {
		level.Info(d.logger).Log("msg", "sleeping before starting decompression", "path", d.path, "duration", d.cfg.InitialDelay.String())
		time.Sleep(d.cfg.InitialDelay)
	}

	defer func() {
		d.running.Store(false)
		d.cleanupMetrics()
		level.Info(d.logger).Log("msg", "read lines routine finished", "path", d.path)
		close(d.done)
	}()
	entries := handler.Chan()

	f, err := os.Open(d.path)
	if err != nil {
		level.Error(d.logger).Log("msg", "error reading file", "path", d.path, "error", err)
		return
	}
	defer f.Close()

	r, err := mountReader(f, d.logger, d.cfg.Format)
	if err != nil {
		level.Error(d.logger).Log("msg", "error mounting new reader", "err", err)
		return
	}

	level.Info(d.logger).Log("msg", "successfully mounted reader", "path", d.path, "ext", filepath.Ext(d.path))

	bufferSize := 4096
	buffer := make([]byte, bufferSize)
	maxLoglineSize := 2000000 // 2 MB
	scanner := bufio.NewScanner(r)
	scanner.Buffer(buffer, maxLoglineSize)
	for line := int64(1); ; line++ {
		if !scanner.Scan() {
			break
		}

		if scannerErr := scanner.Err(); scannerErr != nil {
			if scannerErr != io.EOF {
				level.Error(d.logger).Log("msg", "error scanning", "err", scannerErr)
			}

			break
		}

<<<<<<< HEAD
		d.posAndSizeMtx.RLock()
		if line <= int(d.position) {
=======
		if line <= d.position {
>>>>>>> 419e9971
			// skip already seen lines.
			d.posAndSizeMtx.RUnlock()
			continue
		}
		d.posAndSizeMtx.RUnlock()

		text := scanner.Text()
		var finalText string
		if d.decoder != nil {
			var err error
			finalText, err = d.convertToUTF8(text)
			if err != nil {
				level.Debug(d.logger).Log("msg", "failed to convert encoding", "error", err)
				d.metrics.encodingFailures.WithLabelValues(d.path).Inc()
				finalText = fmt.Sprintf("the requested encoding conversion for this line failed in Grafana Alloy: %s", err.Error())
			}
		} else {
			finalText = text
		}

		d.metrics.readLines.WithLabelValues(d.path).Inc()

		entries <- loki.Entry{
			Labels: model.LabelSet{},
			Entry: logproto.Entry{
				Timestamp: time.Now(),
				Line:      finalText,
			},
		}

		d.posAndSizeMtx.Lock()
		d.size = int64(unsafe.Sizeof(finalText))
		d.position++
		d.posAndSizeMtx.Unlock()
	}
}

func (d *decompressor) markPositionAndSize() error {
	// Lock this update because it can be called in two different goroutines
	d.posAndSizeMtx.RLock()
	defer d.posAndSizeMtx.RUnlock()

	d.metrics.totalBytes.WithLabelValues(d.path).Set(float64(d.size))
	d.metrics.readBytes.WithLabelValues(d.path).Set(float64(d.position))
	d.positions.Put(d.path, d.labelsStr, d.position)

	return nil
}

func (d *decompressor) Stop() {
	d.mut.RLock()
	d.stopping = true
	defer func() {
		d.stopping = false
	}()
	d.mut.RUnlock()

	// Shut down the position marker thread
	close(d.posquit)
	<-d.posdone

	// Wait for readLines() to consume all the remaining messages and exit when the channel is closed
	<-d.done
	level.Info(d.logger).Log("msg", "stopped decompressor", "path", d.path)

	// Save the current position before shutting down reader
	if err := d.markPositionAndSize(); err != nil {
		level.Error(d.logger).Log("msg", "error marking file position when stopping decompressor", "path", d.path, "error", err)
	}
}

func (d *decompressor) IsRunning() bool {
	return d.running.Load()
}

func (d *decompressor) convertToUTF8(text string) (string, error) {
	res, _, err := transform.String(d.decoder, text)
	if err != nil {
		return "", fmt.Errorf("failed to decode text to UTF8: %w", err)
	}

	return res, nil
}

// cleanupMetrics removes all metrics exported by this reader
func (d *decompressor) cleanupMetrics() {
	// When we stop tailing the file, un-export metrics related to the file.
	d.metrics.filesActive.Add(-1.)
	d.metrics.readLines.DeleteLabelValues(d.path)
	d.metrics.readBytes.DeleteLabelValues(d.path)
	d.metrics.totalBytes.DeleteLabelValues(d.path)
}

func (d *decompressor) Path() string {
	return d.path
}<|MERGE_RESOLUTION|>--- conflicted
+++ resolved
@@ -255,12 +255,8 @@
 			break
 		}
 
-<<<<<<< HEAD
 		d.posAndSizeMtx.RLock()
-		if line <= int(d.position) {
-=======
 		if line <= d.position {
->>>>>>> 419e9971
 			// skip already seen lines.
 			d.posAndSizeMtx.RUnlock()
 			continue
