# Changelog

> _Contributors should read our [contributors guide][] for instructions on how
> to update the changelog._

This document contains a historical list of changes between releases. Only
changes that impact end-user behavior are listed; changes to documentation or
internal API changes are not present.

Main (unreleased)
-----------------

<<<<<<< HEAD
### Other changes

- Use Go 1.24.0 for builds. (@dehaansa)
=======
v1.7.0-rc.3
-----------------

### Bugfixes

- Fixed a bug where `loki.source.awsfirehose` and `loki.source.gcplog` could
  not be used from within a module. (@tpaschalis)

>>>>>>> 4461ec82

v1.7.0-rc.2
-----------------

### Bugfixes

- Fix an issue where Prometheus metric name validation scheme was set by default to UTF-8. It is now set back to the
  previous "legacy" scheme. An experimental flag `--feature.prometheus.metric-validation-scheme` can be used to switch 
  it to `utf-8` to experiment with UTF-8 support.

v1.7.0-rc.1
-----------------

### Breaking changes

- (_Experimental_) In `prometheus.write.queue` changed `parallelism` from attribute to a block to allow for dynamic scaling. (@mattdurham)

- Remove `tls_basic_auth_config_path` attribute from `prometheus.exporter.mongodb` configuration as it does not configure TLS client
  behavior as previously documented.

- Remove `encoding` and `encoding_file_ext` from `otelcol.exporter.awss3` component as it was not wired in to the otel component and 
  Alloy does not currently integrate the upstream encoding extensions that this would utilize.

### Features

- Add a `otelcol.receiver.tcplog` component to receive OpenTelemetry logs over a TCP connection. (@nosammai)

- (_Public preview_) Add `otelcol.receiver.filelog` component to read otel log entries from files (@dehaansa)
  
- (_Public preview_) Add a `otelcol.processor.cumulativetodelta` component to convert metrics from
  cumulative temporality to delta. (@madaraszg-tulip)

- (_Experimental_) Add a `stage.windowsevent` block in the `loki.process` component. This aims to replace the existing `stage.eventlogmessage`. (@wildum)

- Add `pyroscope.relabel` component to modify or filter profiles using Prometheus relabeling rules. (@marcsanmi)

- (_Experimental_) A new `foreach` block which starts an Alloy pipeline for each item inside a list. (@wildum, @thampiotr, @ptodev)

### Enhancements

- Upgrade to OpenTelemetry Collector v0.119.0 (@dehaansa):
  - `otelcol.processor.resourcedetection`: additional configuration for the `ec2` detector to configure retry behavior 
  - `otelcol.processor.resourcedetection`: additional configuration for the `gcp` detector to collect Managed Instance Group attributes
  - `otelcol.processor.resourcedetection`: additional configuration for the `eks` detector to collect cloud account attributes
  - `otelcol.processor.resourcedetection`: add `kubeadm` detector to collect local cluster attributes
  - `otelcol.processor.cumulativetodelta`: add `metric_types` filtering options
  - `otelcol.exporter.awss3`: support configuring sending_queue behavior 
  - `otelcol.exporter.otlphttp`: support configuring `compression_params`, which currently only includes `level`
  - `configtls`: opentelemetry components with tls config now support specifying TLS curve preferences
  - `sending_queue`: opentelemetry exporters with a `sending_queue` can now configure the queue to be `blocking`

- Add `go_table_fallback` arg to `pyroscope.ebpf` (@korniltsev)

- Memory optimizations in `pyroscope.scrape` (@korniltsev)

- Do not drop `__meta` labels in `pyroscope.scrape`. (@korniltsev)

- Add the possibility to export span events as logs in `otelcol.connector.spanlogs`. (@steve-hb)

- Add json format support for log export via faro receiver (@ravishankar15)

- (_Experimental_) Various changes to the experimental component `database_observability.mysql`:
  - `connection_info`: add namespace to the metric (@cristiangreco)
  - `query_sample`: better support for table name parsing (@cristiangreco)
  - `query_sample`: capture schema name for query samples (@cristiangreco)
  - `query_sample`: fix error handling during result set iteration (@cristiangreco)
  - `query_sample`: improve parsing of truncated queries (@cristiangreco)
  - `query_sample`: split out sql parsing logic to a separate file (@cristiangreco)
  - `schema_table`: add table columns parsing (@cristiagreco)
  - `schema_table`: correctly quote schema and table name in SHOW CREATE (@cristiangreco)
  - `schema_table`: fix handling of view table types when detecting schema (@matthewnolf)
  - `schema_table`: refactor cache config in schema_table collector (@cristiangreco)
  - Component: add enable/disable collector configurability to `database_observability.mysql`. This removes the `query_samples_enabled` argument, now configurable via enable/disable collector. (@fridgepoet)
  - Component: always log `instance` label key (@cristiangreco)
  - Component: better error handling for collectors (@cristiangreco)
  - Component: use labels for some indexed logs elements (@cristiangreco)

- Reduce CPU usage of `loki.source.windowsevent` by up to 85% by updating the bookmark file every 10 seconds instead of after every event and by
  optimizing the retrieval of the process name. (@wildum)

- Ensure consistent service_name label handling in `pyroscope.receive_http` to match Pyroscope's behavior. (@marcsanmi)

- Improved memory and CPU performance of Prometheus pipelines by changing the underlying implementation of targets (@thampiotr)

- Add `config_merge_strategy` in `prometheus.exporter.snmp` to optionally merge custom snmp config with embedded config instead of replacing. Useful for providing SNMP auths. (@v-zhuravlev)

- Upgrade `beyla.ebpf` to v2.0.4. The full list of changes can be found in the [Beyla release notes](https://github.com/grafana/beyla/releases/tag/v2.0.0). (@marctc)

### Bugfixes

- Fix log rotation for Windows in `loki.source.file` by refactoring the component to use the runner pkg. This should also reduce CPU consumption when tailing a lot of files in a dynamic environment. (@wildum)

- Add livedebugging support for `prometheus.remote_write` (@ravishankar15)

- Add livedebugging support for `otelcol.connector.*` components (@wildum)

- Bump snmp_exporter and embedded modules to 0.27.0. Add support for multi-module handling by comma separation and expose argument to increase SNMP polling concurrency for `prometheus.exporter.snmp`. (@v-zhuravlev)

- Add support for pushv1.PusherService Connect API in `pyroscope.receive_http`. (@simonswine)

- Fixed an issue where `loki.process` would sometimes output live debugging entries out-of-order (@thampiotr)

- Fixed a bug where components could be evaluated concurrently without the full context during a config reload (@wildum)

- Fixed locks that wouldn't be released in the remotecfg service if some errors occurred during the configuration reload (@spartan0x117)

### Other changes

- Upgrading to Prometheus v2.54.1. (@ptodev)
  - `discovery.docker` has a new `match_first_network` attribute for matching the first network
    if the container has multiple networks defined, thus avoiding collecting duplicate targets.
  - `discovery.ec2`, `discovery.kubernetes`, `discovery.openstack`, and `discovery.ovhcloud`
    add extra `__meta_` labels.
  - `prometheus.remote_write` supports Azure OAuth and Azure SDK authentication.
  - `discovery.linode` has a new `region` attribute, as well as extra `__meta_` labels.
  - A new `scrape_native_histograms` argument for `prometheus.scrape`.
    This is enabled by default and can be used to explicitly disable native histogram support.
    In previous versions of Alloy, native histogram support has also been enabled by default
    as long as `scrape_protocols` starts with `PrometheusProto`.

  - Change the stability of the `remotecfg` feature from "public preview" to "generally available". (@erikbaranowski)

v1.6.1
-----------------

## Bugs

- Resolve issue with Beyla starting. (@rafaelroquetto)

v1.6.0
-----------------

### Breaking changes

- Upgrade to OpenTelemetry Collector v0.116.0:
  - `otelcol.processor.tailsampling`: Change decision precedence when using `and_sub_policy` and `invert_match`.
    For more information, see the [release notes for Alloy 1.6][release-notes-alloy-1_6].

    [#33671]: https://github.com/open-telemetry/opentelemetry-collector-contrib/pull/33671
    [release-notes-alloy-1_6]: https://grafana.com/docs/alloy/latest/release-notes/#v16

### Features

- Add support for TLS to `prometheus.write.queue`. (@mattdurham)

- Add `otelcol.receiver.syslog` component to receive otel logs in syslog format (@dehaansa)

- Add support for metrics in `otelcol.exporter.loadbalancing` (@madaraszg-tulip)

- Add `add_cloudwatch_timestamp` to `prometheus.exporter.cloudwatch` metrics. (@captncraig)

- Add support to `prometheus.operator.servicemonitors` to allow `endpointslice` role. (@yoyosir)

- Add `otelcol.exporter.splunkhec` allowing to export otel data to Splunk HEC (@adlotsof)

- Add `otelcol.receiver.solace` component to receive traces from a Solace broker. (@wildum)

- Add `otelcol.exporter.syslog` component to export logs in syslog format (@dehaansa)

- (_Experimental_) Add a `database_observability.mysql` component to collect mysql performance data. (@cristiangreco & @matthewnolf)

- Add `otelcol.receiver.influxdb` to convert influx metric into OTEL. (@EHSchmitt4395)

- Add a new `/-/healthy` endpoint which returns HTTP 500 if one or more components are unhealthy. (@ptodev)

### Enhancements

- Improved performance by reducing allocation in Prometheus write pipelines by ~30% (@thampiotr)

- Update `prometheus.write.queue` to support v2 for cpu performance. (@mattdurham)

- (_Experimental_) Add health reporting to `database_observability.mysql` component (@cristiangreco)

- Add second metrics sample to the support bundle to provide delta information (@dehaansa)

- Add all raw configuration files & a copy of the latest remote config to the support bundle (@dehaansa)

- Add relevant golang environment variables to the support bundle (@dehaansa)

- Add support for server authentication to otelcol components. (@aidaleuc)

- Update mysqld_exporter from v0.15.0 to v0.16.0 (including 2ef168bf6), most notable changes: (@cristiangreco)
  - Support MySQL 8.4 replicas syntax
  - Fetch lock time and cpu time from performance schema
  - Fix fetching tmpTables vs tmpDiskTables from performance_schema
  - Skip SPACE_TYPE column for MariaDB >=10.5
  - Fixed parsing of timestamps with non-zero padded days
  - Fix auto_increment metric collection errors caused by using collation in INFORMATION_SCHEMA searches
  - Change processlist query to support ONLY_FULL_GROUP_BY sql_mode
  - Add perf_schema quantile columns to collector

- Live Debugging button should appear in UI only for supported components (@ravishankar15)
- Add three new stdlib functions to_base64, from_URLbase64 and to_URLbase64 (@ravishankar15)
- Add `ignore_older_than` option for local.file_match (@ravishankar15)
- Add livedebugging support for discovery components (@ravishankar15)
- Add livedebugging support for `discover.relabel` (@ravishankar15)
- Performance optimization for live debugging feature (@ravishankar15)

- Upgrade `github.com/goccy/go-json` to v0.10.4, which reduces the memory consumption of an Alloy instance by 20MB.
  If Alloy is running certain otelcol components, this reduction will not apply. (@ptodev)
- improve performance in regexp component: call fmt only if debug is enabled (@r0ka)

- Update `prometheus.write.queue` library for performance increases in cpu. (@mattdurham)

- Update `loki.secretfilter` to be compatible with the new `[[rules.allowlists]]` gitleaks allowlist format (@romain-gaillard)

- Update `async-profiler` binaries for `pyroscope.java` to 3.0-fa937db (@aleks-p)

- Reduced memory allocation in discovery components by up to 30% (@thampiotr)

### Bugfixes

- Fix issue where `alloy_prometheus_relabel_metrics_processed` was not being incremented. (@mattdurham)

- Fixed issue with automemlimit logging bad messages and trying to access cgroup on non-linux builds (@dehaansa)

- Fixed issue with reloading configuration and prometheus metrics duplication in `prometheus.write.queue`. (@mattdurham)

- Updated `prometheus.write.queue` to fix issue with TTL comparing different scales of time. (@mattdurham)

- Fixed an issue in the `prometheus.operator.servicemonitors`, `prometheus.operator.podmonitors` and `prometheus.operator.probes` to support capitalized actions. (@QuentinBisson)

- Fixed an issue where the `otelcol.processor.interval` could not be used because the debug metrics were not set to default. (@wildum)

- Fixed an issue where `loki.secretfilter` would crash if the secret was shorter than the `partial_mask` value. (@romain-gaillard)

- Change the log level in the `eventlogmessage` stage of the `loki.process` component from `warn` to `debug`. (@wildum)

- Fix a bug in `loki.source.kafka` where the `topics` argument incorrectly used regex matching instead of exact matches. (@wildum)

### Other changes

- Change the stability of the `livedebugging` feature from "experimental" to "generally available". (@wildum)

- Use Go 1.23.3 for builds. (@mattdurham)

- Upgrade Beyla to v1.9.6. (@wildum)

- Upgrade to OpenTelemetry Collector v0.116.0:
  - `otelcol.receiver.datadog`: Return a json reponse instead of "OK" when a trace is received with a newer protocol version.
    https://github.com/open-telemetry/opentelemetry-collector-contrib/pull/35705
  - `otelcol.receiver.datadog`: Changes response message for `/api/v1/check_run` 202 response to be JSON and on par with Datadog API spec
    https://github.com/open-telemetry/opentelemetry-collector-contrib/pull/36029
  - `otelcol.receiver.solace`: The Solace receiver may unexpectedly terminate on reporting traces when used with a memory limiter processor and under high load.
    https://github.com/open-telemetry/opentelemetry-collector-contrib/pull/35958
  - `otelcol.receiver.solace`: Support converting the new `Move to Dead Message Queue` and new `Delete` spans generated by Solace Event Broker to OTLP.
    https://github.com/open-telemetry/opentelemetry-collector-contrib/pull/36071
  - `otelcol.exporter.datadog`: Stop prefixing `http_server_duration`, `http_server_request_size` and `http_server_response_size` with `otelcol`.
    https://github.com/open-telemetry/opentelemetry-collector-contrib/pull/36265
    These metrics can be from SDKs rather than collector. Stop prefixing them to be consistent with
    https://opentelemetry.io/docs/collector/internal-telemetry/#lists-of-internal-metrics
  - `otelcol.receiver.datadog`: Add json handling for the `api/v2/series` endpoint in the datadogreceiver.
    https://github.com/open-telemetry/opentelemetry-collector-contrib/pull/36218
  - `otelcol.processor.span`: Add a new `keep_original_name` configuration argument
    to keep the original span name when extracting attributes from the span name.
    https://github.com/open-telemetry/opentelemetry-collector-contrib/pull/36397
  - `pkg/ottl`: Respect the `depth` option when flattening slices using `flatten`.
    The `depth` option is also now required to be at least `1`.
    https://github.com/open-telemetry/opentelemetry-collector-contrib/pull/36198
  - `otelcol.exporter.loadbalancing`: Shutdown exporters during collector shutdown. This fixes a memory leak.
    https://github.com/open-telemetry/opentelemetry-collector-contrib/pull/36024
  - `otelcol.processor.k8sattributes`: New `wait_for_metadata` and `wait_for_metadata_timeout` configuration arguments,
    which block the processor startup until metadata is received from Kubernetes.
    https://github.com/open-telemetry/opentelemetry-collector-contrib/issues/32556
  - `otelcol.processor.k8sattributes`: Enable the `k8sattr.fieldExtractConfigRegex.disallow` for all Alloy instances,
    to retain the behavior of `regex` argument in the `annotation` and `label` blocks.
    When the feature gate is "deprecated" in the upstream Collector, Alloy users will need to use the transform processor instead.
    https://github.com/open-telemetry/opentelemetry-collector-contrib/issues/25128
  - `otelcol.receiver.vcenter`: The existing code did not honor TLS settings beyond 'insecure'.
    All TLS client config should now be honored.
    https://github.com/open-telemetry/opentelemetry-collector-contrib/pull/36482
  - `otelcol.receiver.opencensus`: Do not report error message when OpenCensus receiver is shutdown cleanly.
    https://github.com/open-telemetry/opentelemetry-collector-contrib/pull/36622
  - `otelcol.processor.k8sattributes`: Fixed parsing of k8s image names to support images with tags and digests.
    https://github.com/open-telemetry/opentelemetry-collector-contrib/pull/36145
  - `otelcol.exporter.loadbalancing`: Adding sending_queue, retry_on_failure and timeout settings to loadbalancing exporter configuration.
    https://github.com/open-telemetry/opentelemetry-collector-contrib/issues/35378
  - `otelcol.exporter.loadbalancing`: The k8sresolver was triggering exporter churn in the way the change event was handled.
    https://github.com/open-telemetry/opentelemetry-collector-contrib/issues/35658
  - `otelcol.processor.k8sattributes`: Override extracted k8s attributes if original value has been empty.
    https://github.com/open-telemetry/opentelemetry-collector-contrib/pull/36466
  - `otelcol.exporter.awss3`: Upgrading to adopt aws sdk v2.
    https://github.com/open-telemetry/opentelemetry-collector-contrib/pull/36698
  - `pkg/ottl`: GetXML Converter now supports selecting text, CDATA, and attribute (value) content.
  - `otelcol.exporter.loadbalancing`: Adds a an optional `return_hostnames` configuration argument to the k8s resolver.
     https://github.com/open-telemetry/opentelemetry-collector-contrib/pull/35411
  - `otelcol.exporter.kafka`, `otelcol.receiver.kafka`: Add a new `AWS_MSK_IAM_OAUTHBEARER` mechanism.
    This mechanism use the AWS MSK IAM SASL Signer for Go https://github.com/aws/aws-msk-iam-sasl-signer-go.
    https://github.com/open-telemetry/opentelemetry-collector-contrib/pull/32500

  - Use Go 1.23.5 for builds. (@wildum)

v1.5.1
-----------------

### Enhancements

- Logs from underlying clustering library `memberlist` are now surfaced with correct level (@thampiotr)

- Allow setting `informer_sync_timeout` in prometheus.operator.* components. (@captncraig)

- For sharding targets during clustering, `loki.source.podlogs` now only takes into account some labels. (@ptodev)

- Improve instrumentation of `pyroscope.relabel` component. (@marcsanmi)

### Bugfixes

- Fixed an issue in the `pyroscope.write` component to prevent TLS connection churn to Pyroscope when the `pyroscope.receive_http` clients don't request keepalive (@madaraszg-tulip)

- Fixed an issue in the `pyroscope.write` component with multiple endpoints not working correctly for forwarding profiles from `pyroscope.receive_http` (@madaraszg-tulip)

- Fixed a few race conditions that could lead to a deadlock when using `import` statements, which could lead to a memory leak on `/metrics` endpoint of an Alloy instance. (@thampiotr)

- Fix a race condition where the ui service was dependent on starting after the remotecfg service, which is not guaranteed. (@dehaansa & @erikbaranowski)

- Fixed an issue in the `otelcol.exporter.prometheus` component that would set series value incorrectly for stale metrics (@YusifAghalar)

- `loki.source.podlogs`: Fixed a bug which prevented clustering from working and caused duplicate logs to be sent.
  The bug only happened when no `selector` or `namespace_selector` blocks were specified in the Alloy configuration. (@ptodev)

- Fixed an issue in the `pyroscope.write` component to allow slashes in application names in the same way it is done in the Pyroscope push API (@marcsanmi)

- Fixed a crash when updating the configuration of `remote.http`. (@kinolaev)

- Fixed an issue in the `otelcol.processor.attribute` component where the actions `delete` and `hash` could not be used with the `pattern` argument. (@wildum)

- Fixed an issue in the `prometheus.exporter.postgres` component that would leak goroutines when the target was not reachable (@dehaansa)

v1.5.0
-----------------

### Breaking changes

- `import.git`: The default value for `revision` has changed from `HEAD` to `main`. (@ptodev)
  It is no longer allowed to set `revision` to `"HEAD"`, `"FETCH_HEAD"`, `"ORIG_HEAD"`, `"MERGE_HEAD"`, or `"CHERRY_PICK_HEAD"`.

- The Otel update to v0.112.0 has a few breaking changes:
  - [`otelcol.processor.deltatocumulative`] Change `max_streams` default value to `9223372036854775807` (max int).
    https://github.com/open-telemetry/opentelemetry-collector-contrib/pull/35048
  - [`otelcol.connector.spanmetrics`] Change `namespace` default value to `traces.span.metrics`.
    https://github.com/open-telemetry/opentelemetry-collector-contrib/pull/34485
  - [`otelcol.exporter.logging`] Removed in favor of the `otelcol.exporter.debug`.
    https://github.com/open-telemetry/opentelemetry-collector/issues/11337

### Features

- Add support bundle generation via the API endpoint /-/support (@dehaansa)

- Add the function `path_join` to the stdlib. (@wildum)

- Add `pyroscope.receive_http` component to receive and forward Pyroscope profiles (@marcsanmi)

- Add support to `loki.source.syslog` for the RFC3164 format ("BSD syslog"). (@sushain97)

- Add support to `loki.source.api` to be able to extract the tenant from the HTTP `X-Scope-OrgID` header (@QuentinBisson)

- (_Experimental_) Add a `loki.secretfilter` component to redact secrets from collected logs.

- (_Experimental_) Add a `prometheus.write.queue` component to add an alternative to `prometheus.remote_write`
  which allowing the writing of metrics  to a prometheus endpoint. (@mattdurham)

- (_Experimental_) Add the `array.combine_maps` function to the stdlib. (@ptodev, @wildum)

### Enhancements

- The `mimir.rules.kubernetes` component now supports adding extra label matchers
  to all queries discovered via `PrometheusRule` CRDs. (@thampiotr)

- The `cluster.use-discovery-v1` flag is now deprecated since there were no issues found with the v2 cluster discovery mechanism. (@thampiotr)

- SNMP exporter now supports labels in both `target` and `targets` parameters. (@mattdurham)

- Add support for relative paths to `import.file`. This new functionality allows users to use `import.file` blocks in modules
  imported via `import.git` and other `import.file`. (@wildum)

- `prometheus.exporter.cloudwatch`: The `discovery` block now has a `recently_active_only` configuration attribute
  to return only metrics which have been active in the last 3 hours.

- Add Prometheus bearer authentication to a `prometheus.write.queue` component (@freak12techno)

- Support logs that have a `timestamp` field instead of a `time` field for the `loki.source.azure_event_hubs` component. (@andriikushch)

- Add `proxy_url` to `otelcol.exporter.otlphttp`. (@wildum)

- Allow setting `informer_sync_timeout` in prometheus.operator.* components. (@captncraig)

### Bugfixes

- Fixed a bug in `import.git` which caused a `"non-fast-forward update"` error message. (@ptodev)

- Do not log error on clean shutdown of `loki.source.journal`. (@thampiotr)

- `prometheus.operator.*` components: Fixed a bug which would sometimes cause a
  "failed to create service discovery refresh metrics" error after a config reload. (@ptodev)

### Other changes

- Small fix in UI stylesheet to fit more content into visible table area. (@defanator)

- Changed OTEL alerts in Alloy mixin to use success rate for tracing. (@thampiotr)

- Support TLS client settings for clustering (@tiagorossig)

- Add support for `not_modified` response in `remotecfg`. (@spartan0x117)

- Fix dead link for RelabelConfig in the PodLog documentation page (@TheoBrigitte)

- Most notable changes coming with the OTel update from v0.108.0 vo v0.112.0 besides the breaking changes: (@wildum)
  - [`http config`] Add support for lz4 compression.
    https://github.com/open-telemetry/opentelemetry-collector/issues/9128
  - [`otelcol.processor.interval`] Add support for gauges and summaries.
    https://github.com/open-telemetry/opentelemetry-collector-contrib/issues/34803
  - [`otelcol.receiver.kafka`] Add possibility to tune the fetch sizes.
    https://github.com/open-telemetry/opentelemetry-collector-contrib/pull/34431
  - [`otelcol.processor.tailsampling`] Add `invert_match` to boolean attribute.
    https://github.com/open-telemetry/opentelemetry-collector-contrib/pull/34730
  - [`otelcol.receiver.kafka`] Add support to decode to `otlp_json`.
    https://github.com/open-telemetry/opentelemetry-collector-contrib/issues/33627
  - [`otelcol.processor.transform`] Add functions `convert_exponential_histogram_to_histogram` and `aggregate_on_attribute_value`.
    https://github.com/open-telemetry/opentelemetry-collector-contrib/pull/33824
    https://github.com/open-telemetry/opentelemetry-collector-contrib/pull/33423

v1.4.3
-----------------

### Bugfixes

- Fix an issue where some `faro.receiver` would drop multiple fields defined in `payload.meta.browser`, as fields were defined in the struct.

- `pyroscope.scrape` no longer tries to scrape endpoints which are not active targets anymore. (@wildum @mattdurham @dehaansa @ptodev)

- Fixed a bug with `loki.source.podlogs` not starting in large clusters due to short informer sync timeout. (@elburnetto-intapp)

- `prometheus.exporter.windows`: Fixed bug with `exclude` regular expression config arguments which caused missing metrics. (@ptodev)

v1.4.2
-----------------

### Bugfixes

- Update windows_exporter from v0.27.2 vo v0.27.3: (@jkroepke)
  - Fixes a bug where scraping Windows service crashes alloy

- Update yet-another-cloudwatch-exporter from v0.60.0 vo v0.61.0: (@morremeyer)
  - Fixes a bug where cloudwatch S3 metrics are reported as `0`

- Issue 1687 - otelcol.exporter.awss3 fails to configure (@cydergoth)
  - Fix parsing of the Level configuration attribute in debug_metrics config block
  - Ensure "optional" debug_metrics config block really is optional

- Fixed an issue with `loki.process` where `stage.luhn` and `stage.timestamp` would not apply
  default configuration settings correctly (@thampiotr)

- Fixed an issue with `loki.process` where configuration could be reloaded even if there
  were no changes. (@ptodev, @thampiotr)

- Fix issue where `loki.source.kubernetes` took into account all labels, instead of specific logs labels. Resulting in duplication. (@mattdurham)

v1.4.1
-----------------

### Bugfixes

- Windows installer: Don't quote Alloy's binary path in the Windows Registry. (@jkroepke)

v1.4.0
-----------------

### Security fixes

- Add quotes to windows service path to prevent path interception attack. [CVE-2024-8975](https://grafana.com/security/security-advisories/cve-2024-8975/) (@mattdurham)

### Breaking changes

- Some debug metrics for `otelcol` components have changed. (@thampiotr)
  For example, `otelcol.exporter.otlp`'s `exporter_sent_spans_ratio_total` metric is now `otelcol_exporter_sent_spans_total`.

- [otelcol.processor.transform] The functions `convert_sum_to_gauge` and `convert_gauge_to_sum` must now be used in the `metric` `context` rather than in the `datapoint` context.
  https://github.com/open-telemetry/opentelemetry-collector-contrib/issues/34567 (@wildum)

- Upgrade Beyla from 1.7.0 to 1.8.2. A complete list of changes can be found on the Beyla releases page: https://github.com/grafana/beyla/releases. (@wildum)
  It contains a few breaking changes for the component `beyla.ebpf`:
  - renamed metric `process.cpu.state` to `cpu.mode`
  - renamed metric `beyla_build_info` to `beyla_internal_build_info`

### Features

- Added Datadog Exporter community component, enabling exporting of otel-formatted Metrics and traces to Datadog. (@polyrain)
- (_Experimental_) Add an `otelcol.processor.interval` component to aggregate metrics and periodically
  forward the latest values to the next component in the pipeline.


### Enhancements

- Clustering peer resolution through `--cluster.join-addresses` flag has been
  improved with more consistent behaviour, better error handling and added
  support for A/AAAA DNS records. If necessary, users can temporarily opt out of
  this new behaviour with the `--cluster.use-discovery-v1`, but this can only be
  used as a temporary measure, since this flag will be disabled in future
  releases. (@thampiotr)

- Added a new panel to Cluster Overview dashboard to show the number of peers
  seen by each instance in the cluster. This can help diagnose cluster split
  brain issues. (@thampiotr)

- Updated Snowflake exporter with performance improvements for larger environments.
  Also added a new panel to track deleted tables to the Snowflake mixin. (@Caleb-Hurshman)
- Add a `otelcol.processor.groupbyattrs` component to reassociate collected metrics that match specified attributes
    from opentelemetry. (@kehindesalaam)

- Update windows_exporter to v0.27.2. (@jkroepke)
  The `smb.enabled_list` and `smb_client.enabled_list` doesn't have any effect anymore. All sub-collectors are enabled by default.

- Live debugging of `loki.process` will now also print the timestamp of incoming and outgoing log lines.
  This is helpful for debugging `stage.timestamp`. (@ptodev)

- Add extra validation in `beyla.ebpf` to avoid panics when network feature is enabled. (@marctc)

- A new parameter `aws_sdk_version_v2` is added for the cloudwatch exporters configuration. It enables the use of aws sdk v2 which has shown to have significant performance benefits. (@kgeckhart, @andriikushch)

- `prometheus.exporter.cloudwatch` can now collect metrics from custom namespaces via the `custom_namespace` block. (@ptodev)

- Add the label `alloy_cluster` in the metric `alloy_config_hash` when the flag `cluster.name` is set to help differentiate between
  configs from the same alloy cluster or different alloy clusters. (@wildum)

- Add support for discovering the cgroup path(s) of a process in `process.discovery`. (@mahendrapaipuri)

### Bugfixes

- Fix a bug where the scrape timeout for a Probe resource was not applied, overwriting the scrape interval instead. (@morremeyer, @stefanandres)

- Fix a bug where custom components don't always get updated when the config is modified in an imported directory. (@ante012)

- Fixed an issue which caused loss of context data in Faro exception. (@codecapitano)

- Fixed an issue where providing multiple hostnames or IP addresses
  via `--cluster.join-addresses` would only use the first provided value.
  (@thampiotr)

- Fixed an issue where providing `<hostname>:<port>`
  in `--cluster.join-addresses` would only resolve with DNS to a single address,
  instead of using all the available records. (@thampiotr)

- Fixed an issue where clustering peers resolution via hostname in `--cluster.join-addresses`
  resolves to duplicated IP addresses when using SRV records. (@thampiotr)

- Fixed an issue where the `connection_string` for the `loki.source.azure_event_hubs` component
  was displayed in the UI in plaintext. (@MorrisWitthein)

- Fix a bug in `discovery.*` components where old `targets` would continue to be
  exported to downstream components. This would only happen if the config
  for `discovery.*`  is reloaded in such a way that no new targets were
  discovered. (@ptodev, @thampiotr)

- Fixed bug in `loki.process` with `sampling` stage where all components use same `drop_counter_reason`. (@captncraig)

- Fixed an issue (see https://github.com/grafana/alloy/issues/1599) where specifying both path and key in the remote.vault `path`
  configuration could result in incorrect URLs. The `path` and `key` arguments have been separated to allow for clear and accurate
  specification of Vault secrets. (@PatMis16)

### Other

- Renamed standard library functions. Old names are still valid but are marked deprecated. (@wildum)

- Aliases for the namespaces are deprecated in the Cloudwatch exporter. For example: "s3" is not allowed, "AWS/S3" should be used. Usage of the aliases will generate warnings in the logs. Support for the aliases will be dropped in the upcoming releases. (@kgeckhart, @andriikushch)

- Update OTel from v0.105.0 vo v0.108.0: (@wildum)
  - [`otelcol.receiver.vcenter`] New VSAN metrics.
    https://github.com/open-telemetry/opentelemetry-collector-contrib/issues/33556
  - [`otelcol.receiver.kafka`] Add `session_timeout` and `heartbeat_interval` attributes.
    https://github.com/open-telemetry/opentelemetry-collector-contrib/pull/33082
  - [`otelcol.processor.transform`] Add `aggregate_on_attributes` function for metrics.
    https://github.com/open-telemetry/opentelemetry-collector-contrib/pull/33334
  - [`otelcol.receiver.vcenter`] Enable metrics by default
    https://github.com/open-telemetry/opentelemetry-collector-contrib/issues/33607

- Updated the docker base image to Ubuntu 24.04 (Noble Numbat). (@mattiasa )

v1.3.4
-----------------

### Bugfixes

- Windows installer: Don't quote Alloy's binary path in the Windows Registry. (@jkroepke)

v1.3.2
-----------------

### Security fixes

- Add quotes to windows service path to prevent path interception attack. [CVE-2024-8975](https://grafana.com/security/security-advisories/cve-2024-8975/) (@mattdurham)

v1.3.1
-----------------

### Bugfixes

- Changed the cluster startup behaviour, reverting to the previous logic where
  a failure to resolve cluster join peers results in the node creating its own cluster. This is
  to facilitate the process of bootstrapping a new cluster following user feedback (@thampiotr)

- Fix a memory leak which would occur any time `loki.process` had its configuration reloaded. (@ptodev)

v1.3.0
-----------------

### Breaking changes

- [`otelcol.exporter.otlp`,`otelcol.exporter.loadbalancing`]: Change the default gRPC load balancing strategy.
  The default value for the `balancer_name` attribute has changed to `round_robin`
  https://github.com/open-telemetry/opentelemetry-collector/pull/10319

### Breaking changes to non-GA functionality

- Update Public preview `remotecfg` argument from `metadata` to `attributes`. (@erikbaranowski)

- The default value of the argument `unmatched` in the block `routes` of the component `beyla.ebpf` was changed from `unset` to `heuristic` (@marctc)

### Features

- Added community components support, enabling community members to implement and maintain components. (@wildum)

- A new `otelcol.exporter.debug` component for printing OTel telemetry from
  other `otelcol` components to the console. (@BarunKGP)

### Enhancements
- Added custom metrics capability to oracle exporter. (@EHSchmitt4395)

- Added a success rate panel on the Prometheus Components dashboard. (@thampiotr)

- Add namespace field to Faro payload (@cedricziel)

- Add the `targets` argument to the `prometheus.exporter.blackbox` component to support passing blackbox targets at runtime. (@wildum)

- Add concurrent metric collection to `prometheus.exporter.snowflake` to speed up collection times (@Caleb-Hurshman)

- Added live debugging support to `otelcol.processor.*` components. (@wildum)

- Add automatic system attributes for `version` and `os` to `remotecfg`. (@erikbaranowski)

- Added live debugging support to `otelcol.receiver.*` components. (@wildum)

- Added live debugging support to `loki.process`. (@wildum)

- Added live debugging support to `loki.relabel`. (@wildum)

- Added a `namespace` label to probes scraped by the `prometheus.operator.probes` component to align with the upstream Prometheus Operator setup. (@toontijtgat2)

- (_Public preview_) Added rate limiting of cluster state changes to reduce the
  number of unnecessary, intermediate state updates. (@thampiotr)

- Allow setting the CPU profiling event for Java Async Profiler in `pyroscope.java` component (@slbucur)

- Update windows_exporter to v0.26.2. (@jkroepke)

- `mimir.rules.kubernetes` is now able to add extra labels to the Prometheus rules. (@psychomantys)

- `prometheus.exporter.unix` component now exposes hwmon collector config. (@dtrejod)

- Upgrade from OpenTelemetry v0.102.1 to v0.105.0.
  - [`otelcol.receiver.*`] A new `compression_algorithms` attribute to configure which
    compression algorithms are allowed by the HTTP server.
    https://github.com/open-telemetry/opentelemetry-collector/pull/10295
  - [`otelcol.exporter.*`] Fix potential deadlock in the batch sender.
    https://github.com/open-telemetry/opentelemetry-collector/pull/10315
  - [`otelcol.exporter.*`] Fix a bug when the retry and timeout logic was not applied with enabled batching.
    https://github.com/open-telemetry/opentelemetry-collector/issues/10166
  - [`otelcol.exporter.*`] Fix a bug where an unstarted batch_sender exporter hangs on shutdown.
    https://github.com/open-telemetry/opentelemetry-collector/issues/10306
  - [`otelcol.exporter.*`] Fix small batch due to unfavorable goroutine scheduling in batch sender.
    https://github.com/open-telemetry/opentelemetry-collector/issues/9952
  - [`otelcol.exporter.otlphttp`] A new `cookies` block to store cookies from server responses and reuse them in subsequent requests.
    https://github.com/open-telemetry/opentelemetry-collector/issues/10175
  - [`otelcol.exporter.otlp`] Fixed a bug where the receiver's http response was not properly translating grpc error codes to http status codes.
    https://github.com/open-telemetry/opentelemetry-collector/pull/10574
  - [`otelcol.processor.tail_sampling`] Simple LRU Decision Cache for "keep" decisions.
    https://github.com/open-telemetry/opentelemetry-collector-contrib/pull/33533
  - [`otelcol.processor.tail_sampling`] Fix precedence of inverted match in and policy.
    Previously if the decision from a policy evaluation was `NotSampled` or `InvertNotSampled`
    it would return a `NotSampled` decision regardless, effectively downgrading the result.
    This was breaking the documented behaviour that inverted decisions should take precedence over all others.
    https://github.com/open-telemetry/opentelemetry-collector-contrib/pull/33671
  - [`otelcol.exporter.kafka`,`otelcol.receiver.kafka`] Add config attribute to disable Kerberos PA-FX-FAST negotiation.
    https://github.com/open-telemetry/opentelemetry-collector-contrib/issues/26345
  - [`OTTL`]: Added `keep_matching_keys` function to allow dropping all keys from a map that don't match the pattern.
    https://github.com/open-telemetry/opentelemetry-collector-contrib/issues/32989
  - [`OTTL`]: Add debug logs to help troubleshoot OTTL statements/conditions
    https://github.com/open-telemetry/opentelemetry-collector-contrib/pull/33274
  - [`OTTL`]: Introducing `append` function for appending items into an existing array.
    https://github.com/open-telemetry/opentelemetry-collector-contrib/issues/32141
  - [`OTTL`]: Introducing `Uri` converter parsing URI string into SemConv
    https://github.com/open-telemetry/opentelemetry-collector-contrib/issues/32433
  - [`OTTL`]: Added a Hex() converter function
    https://github.com/open-telemetry/opentelemetry-collector-contrib/pull/33450
  - [`OTTL`]: Added a IsRootSpan() converter function.
    https://github.com/open-telemetry/opentelemetry-collector-contrib/pull/33729
  - [`otelcol.processor.probabilistic_sampler`]: Add Proportional and Equalizing sampling modes.
    https://github.com/open-telemetry/opentelemetry-collector-contrib/issues/31918
  - [`otelcol.processor.deltatocumulative`]: Bugfix to properly drop samples when at limit.
    https://github.com/open-telemetry/opentelemetry-collector-contrib/issues/33285
  - [`otelcol.receiver.vcenter`] Fixes errors in some of the client calls for environments containing multiple datacenters.
    https://github.com/open-telemetry/opentelemetry-collector-contrib/pull/33735
  - [`otelcol.processor.resourcedetection`] Fetch CPU info only if related attributes are enabled.
    https://github.com/open-telemetry/opentelemetry-collector-contrib/pull/33774
  - [`otelcol.receiver.vcenter`] Adding metrics for CPU readiness, CPU capacity, and network drop rate.
    https://github.com/open-telemetry/opentelemetry-collector-contrib/issues/33607
  - [`otelcol.receiver.vcenter`] Drop support for vCenter 6.7.
    https://github.com/open-telemetry/opentelemetry-collector-contrib/issues/33607
  - [`otelcol.processor.attributes`] Add an option to extract value from a client address
    by specifying `client.address` value in the `from_context` field.
    https://github.com/open-telemetry/opentelemetry-collector-contrib/pull/34048
  - `otelcol.connector.spanmetrics`: Produce delta temporality span metrics with StartTimeUnixNano and TimeUnixNano values representing an uninterrupted series.
    https://github.com/open-telemetry/opentelemetry-collector-contrib/pull/31780

- Upgrade Beyla component v1.6.3 to v1.7.0
  - Reporting application process metrics
  - New supported protocols: SQL, Redis, Kafka
  - Several bugfixes
  - Full list of changes: https://github.com/grafana/beyla/releases/tag/v1.7.0

- Enable instances connected to remotecfg-compatible servers to Register
  themselves to the remote service. (@tpaschalis)

- Allow in-memory listener to work for remotecfg-supplied components. (@tpaschalis)

### Bugfixes

- Fixed a clustering mode issue where a fatal startup failure of the clustering service
  would exit the service silently, without also exiting the Alloy process. (@thampiotr)

- Fix a bug which prevented config reloads to work if a Loki `metrics` stage is in the pipeline.
  Previously, the reload would fail for `loki.process` without an error in the logs and the metrics
  from the `metrics` stage would get stuck at the same values. (@ptodev)


v1.2.1
-----------------

### Bugfixes

- Fixed an issue with `loki.source.kubernetes_events` not starting in large clusters due to short informer sync timeout. (@nrwiersma)

- Updated [ckit](https://github.com/grafana/ckit) to fix an issue with armv7 panic on startup when forming a cluster. (@imavroukakis)

- Fixed a clustering mode issue where a failure to perform static peers
  discovery did not result in a fatal failure at startup and could lead to
  potential split-brain issues. (@thampiotr)

### Other

- Use Go 1.22.5 for builds. (@mattdurham)

v1.2.0
-----------------

### Security fixes
- Fixes the following vulnerabilities (@ptodev):
  - [CVE-2024-35255](https://cve.mitre.org/cgi-bin/cvename.cgi?name=CVE-2024-35255)
  - [CVE-2024-36129](https://avd.aquasec.com/nvd/2024/cve-2024-36129/)

### Breaking changes

- Updated OpenTelemetry to v0.102.1. (@mattdurham)
  - Components `otelcol.receiver.otlp`,`otelcol.receiver.zipkin`,`otelcol.extension.jaeger_remote_sampling`, and `otelcol.receiver.jaeger` setting `max_request_body_size`
    default changed from unlimited size to `20MiB`. This is due to [CVE-2024-36129](https://github.com/open-telemetry/opentelemetry-collector/security/advisories/GHSA-c74f-6mfw-mm4v).

### Breaking changes to non-GA functionality

- Update Public preview `remotecfg` to use `alloy-remote-config` instead of `agent-remote-config`. The
  API has been updated to use the term `collector` over `agent`. (@erikbaranowski)

- Component `otelcol.receiver.vcenter` removed `vcenter.host.network.packet.errors`, `vcenter.host.network.packet.count`, and
  `vcenter.vm.network.packet.count`.
  - `vcenter.host.network.packet.errors` replaced by `vcenter.host.network.packet.error.rate`.
  - `vcenter.host.network.packet.count` replaced by `vcenter.host.network.packet.rate`.
  - `vcenter.vm.network.packet.count` replaced by `vcenter.vm.network.packet.rate`.

### Features

- Add an `otelcol.exporter.kafka` component to send OTLP metrics, logs, and traces to Kafka.

- Added `live debugging` to the UI. Live debugging streams data as they flow through components for debugging telemetry data.
  Individual components must be updated to support live debugging. (@wildum)

- Added live debugging support for `prometheus.relabel`. (@wildum)

- (_Experimental_) Add a `otelcol.processor.deltatocumulative` component to convert metrics from
  delta temporality to cumulative by accumulating samples in memory. (@rfratto)

- (_Experimental_) Add an `otelcol.receiver.datadog` component to receive
  metrics and traces from Datadog. (@carrieedwards, @jesusvazquez, @alexgreenbank, @fedetorres93)

- Add a `prometheus.exporter.catchpoint` component to collect metrics from Catchpoint. (@bominrahmani)

- Add the `-t/--test` flag to `alloy fmt` to check if a alloy config file is formatted correctly. (@kavfixnel)

### Enhancements

- (_Public preview_) Add native histogram support to `otelcol.receiver.prometheus`. (@wildum)
- (_Public preview_) Add metrics to report status of `remotecfg` service. (@captncraig)

- Added `scrape_protocols` option to `prometheus.scrape`, which allows to
  control the preferred order of scrape protocols. (@thampiotr)

- Add support for configuring CPU profile's duration scraped by `pyroscope.scrape`. (@hainenber)

- `prometheus.exporter.snowflake`: Add support for RSA key-pair authentication. (@Caleb-Hurshman)

- Improved filesystem error handling when working with `loki.source.file` and `local.file_match`,
  which removes some false-positive error log messages on Windows (@thampiotr)

- Updates `processor/probabilistic_sampler` to use new `FailedClosed` field from OTEL release v0.101.0. (@StefanKurek)

- Updates `receiver/vcenter` to use new features and bugfixes introduced in OTEL releases v0.100.0 and v0.101.0.
  Refer to the [v0.100.0](https://github.com/open-telemetry/opentelemetry-collector-contrib/releases/tag/v0.100.0)
  and [v0.101.0](https://github.com/open-telemetry/opentelemetry-collector-contrib/releases/tag/v0.101.0) release
  notes for more detailed information.
  Changes that directly affected the configuration are as follows: (@StefanKurek)
  - The resource attribute `vcenter.datacenter.name` has been added and enabled by default for all resource types.
  - The resource attribute `vcenter.virtual_app.inventory_path` has been added and enabled by default to
    differentiate between resource pools and virtual apps.
  - The resource attribute `vcenter.virtual_app.name` has been added and enabled by default to differentiate
    between resource pools and virtual apps.
  - The resource attribute `vcenter.vm_template.id` has been added and enabled by default to differentiate between
    virtual machines and virtual machine templates.
  - The resource attribute `vcenter.vm_template.name` has been added and enabled by default to differentiate between
    virtual machines and virtual machine templates.
  - The metric `vcenter.cluster.memory.used` has been removed.
  - The metric `vcenter.vm.network.packet.drop.rate` has been added and enabled by default.
  - The metric `vcenter.cluster.vm_template.count` has been added and enabled by default.

- Add `yaml_decode` to standard library. (@mattdurham, @djcode)

- Allow override debug metrics level for `otelcol.*` components. (@hainenber)

- Add an initial lower limit of 10 seconds for the the `poll_frequency`
  argument in the `remotecfg` block. (@tpaschalis)

- Add a constant jitter to `remotecfg` service's polling. (@tpaschalis)

- Added support for NS records to `discovery.dns`. (@djcode)

- Improved clustering use cases for tracking GCP delta metrics in the `prometheus.exporter.gcp` (@kgeckhart)

- Add the `targets` argument to the `prometheus.exporter.snmp` component to support passing SNMP targets at runtime. (@wildum)

- Prefix Faro measurement values with `value_` to align with the latest Faro cloud receiver updates. (@codecapitano)

- Add `base64_decode` to standard library. (@hainenber)

- Updated OpenTelemetry Contrib to [v0.102.0](https://github.com/open-telemetry/opentelemetry-collector-contrib/releases/tag/v0.102.0). (@mattdurham)
  - `otelcol.processor.resourcedetection`: Added a `tags` config argument to the `azure` detection mechanism.
  It exposes regex-matched Azure resource tags as OpenTelemetry resource attributes.

- A new `snmp_context` configuration argument for `prometheus.exporter.snmp`
  which overrides the `context_name` parameter in the SNMP configuration file. (@ptodev)

- Add extra configuration options for `beyla.ebpf` to select Kubernetes objects to monitor. (@marctc)

### Bugfixes

- Fixed an issue with `prometheus.scrape` in which targets that move from one
  cluster instance to another could have a staleness marker inserted and result
  in a gap in metrics (@thampiotr)

- Fix panic when `import.git` is given a revision that does not exist on the remote repo. (@hainenber)

- Fixed an issue with `loki.source.docker` where collecting logs from targets configured with multiple networks would result in errors. (@wildum)

- Fixed an issue where converting OpenTelemetry Collector configs with unused telemetry types resulted in those types being explicitly configured with an empty array in `output` blocks, rather than them being omitted entirely. (@rfratto)

### Other changes

- `pyroscope.ebpf`, `pyroscope.java`, `pyroscope.scrape`, `pyroscope.write` and `discovery.process` components are now GA. (@korniltsev)

- `prometheus.exporter.snmp`: Updating SNMP exporter from v0.24.1 to v0.26.0. (@ptodev, @erikbaranowski)

- `prometheus.scrape` component's `enable_protobuf_negotiation` argument is now
  deprecated and will be removed in a future major release.
  Use `scrape_protocols` instead and refer to `prometheus.scrape` reference
  documentation for further details. (@thampiotr)

- Updated Prometheus dependency to [v2.51.2](https://github.com/prometheus/prometheus/releases/tag/v2.51.2) (@thampiotr)

- Upgrade Beyla from v1.5.1 to v1.6.3. (@marctc)

v1.1.1
------

### Bugfixes

- Fix panic when component ID contains `/` in `otelcomponent.MustNewType(ID)`.(@qclaogui)

- Exit Alloy immediately if the port it runs on is not available.
  This port can be configured with `--server.http.listen-addr` or using
  the default listen address`127.0.0.1:12345`. (@mattdurham)

- Fix a panic in `loki.source.docker` when trying to stop a target that was never started. (@wildum)

- Fix error on boot when using IPv6 advertise addresses without explicitly
  specifying a port. (@matthewpi)

- Fix an issue where having long component labels (>63 chars) on otelcol.auth
  components lead to a panic. (@tpaschalis)

- Update `prometheus.exporter.snowflake` with the [latest](https://github.com/grafana/snowflake-prometheus-exporter) version of the exporter as of May 28, 2024 (@StefanKurek)
  - Fixes issue where returned `NULL` values from database could cause unexpected errors.

- Bubble up SSH key conversion error to facilitate failed `import.git`. (@hainenber)

v1.1.0
------

### Features

- (_Public preview_) Add support for setting GOMEMLIMIT based on cgroup setting. (@mattdurham)
- (_Experimental_) A new `otelcol.exporter.awss3` component for sending telemetry data to a S3 bucket. (@Imshelledin21)

- (_Public preview_) Introduce BoringCrypto Docker images.
  The BoringCrypto image is tagged with the `-boringcrypto` suffix and
  is only available on AMD64 and ARM64 Linux containers.
  (@rfratto, @mattdurham)

- (_Public preview_) Introduce `boringcrypto` release assets. BoringCrypto
  builds are publshed for Linux on AMD64 and ARM64 platforms. (@rfratto,
  @mattdurham)

- `otelcol.exporter.loadbalancing`: Add a new `aws_cloud_map` resolver. (@ptodev)

- Introduce a `otelcol.receiver.file_stats` component from the upstream
  OpenTelemetry `filestatsreceiver` component. (@rfratto)

### Enhancements

- Update `prometheus.exporter.kafka` with the following functionalities (@wildum):

  * GSSAPI config
  * enable/disable PA_FX_FAST
  * set a TLS server name
  * show the offset/lag for all consumer group or only the connected ones
  * set the minimum number of topics to monitor
  * enable/disable auto-creation of requested topics if they don't already exist
  * regex to exclude topics / groups
  * added metric kafka_broker_info

- In `prometheus.exporter.kafka`, the interpolation table used to compute estimated lag metrics is now pruned
  on `metadata_refresh_interval` instead of `prune_interval_seconds`. (@wildum)

- Don't restart tailers in `loki.source.kubernetes` component by above-average
  time deltas if K8s version is >= 1.29.1 (@hainenber)

- In `mimir.rules.kubernetes`, add support for running in a cluster of Alloy instances
  by electing a single instance as the leader for the `mimir.rules.kubernetes` component
  to avoid conflicts when making calls to the Mimir API. (@56quarters)

- Add the possibility of setting custom labels for the AWS Firehose logs via `X-Amz-Firehose-Common-Attributes` header. (@andriikushch)

### Bugfixes

- Fixed issue with defaults for Beyla component not being applied correctly. (marctc)

- Fix an issue on Windows where uninstalling Alloy did not remove it from the
  Add/Remove programs list. (@rfratto)

- Fixed issue where text labels displayed outside of component node's boundary. (@hainenber)

- Fix a bug where a topic was claimed by the wrong consumer type in `otelcol.receiver.kafka`. (@wildum)

- Fix an issue where nested import.git config blocks could conflict if they had the same labels. (@wildum)

- In `mimir.rules.kubernetes`, fix an issue where unrecoverable errors from the Mimir API were retried. (@56quarters)

- Fix an issue where `faro.receiver`'s `extra_log_labels` with empty value
  don't map existing value in log line. (@hainenber)

- Fix an issue where `prometheus.remote_write` only queued data for sending
  every 15 seconds instead of as soon as data was written to the WAL.
  (@rfratto)

- Imported code using `slog` logging will now not panic and replay correctly when logged before the logging
  config block is initialized. (@mattdurham)

- Fix a bug where custom components would not shadow the stdlib. If you have a module whose name conflicts with an stdlib function
  and if you use this exact function in your config, then you will need to rename your module. (@wildum)

- Fix an issue where `loki.source.docker` stops collecting logs after a container restart. (@wildum)

- Upgrading `pyroscope/ebpf` from 0.4.6 to 0.4.7 (@korniltsev):
  * detect libc version properly when libc file name is libc-2.31.so and not libc.so.6
  * treat elf files with short build id (8 bytes) properly

### Other changes

- Update `alloy-mixin` to use more specific alert group names (for example,
  `alloy_clustering` instead of `clustering`) to avoid collision with installs
  of `agent-flow-mixin`. (@rfratto)
- Upgrade Beyla from v1.4.1 to v1.5.1. (@marctc)

- Add a description to Alloy DEB and RPM packages. (@rfratto)

- Allow `pyroscope.scrape` to scrape `alloy.internal:12345`. (@hainenber)

- The latest Windows Docker image is now pushed as `nanoserver-1809` instead of
  `latest-nanoserver-1809`. The old tag will no longer be updated, and will be
  removed in a future release. (@rfratto)

- The log level of `finished node evaluation` log lines has been decreased to
  'debug'. (@tpaschalis)

- Update post-installation scripts for DEB/RPM packages to ensure
  `/var/lib/alloy` exists before configuring its permissions and ownership.
  (@rfratto)

- Remove setcap for `cap_net_bind_service` to allow alloy to run in restricted environments.
  Modern container runtimes allow binding to unprivileged ports as non-root. (@BlackDex)

- Upgrading from OpenTelemetry v0.96.0 to v0.99.0.

  - `otelcol.processor.batch`: Prevent starting unnecessary goroutines.
    https://github.com/open-telemetry/opentelemetry-collector/issues/9739
  - `otelcol.exporter.otlp`: Checks for port in the config validation for the otlpexporter.
    https://github.com/open-telemetry/opentelemetry-collector/issues/9505
  - `otelcol.receiver.otlp`: Fix bug where the otlp receiver did not properly respond
    with a retryable error code when possible for http.
    https://github.com/open-telemetry/opentelemetry-collector/pull/9357
  - `otelcol.receiver.vcenter`: Fixed the resource attribute model to more accurately support multi-cluster deployments.
    https://github.com/open-telemetry/opentelemetry-collector-contrib/issues/30879
    For more information on impacts please refer to:
    https://github.com/open-telemetry/opentelemetry-collector-contrib/pull/31113
    The main impact is that `vcenter.resource_pool.name`, `vcenter.resource_pool.inventory_path`,
    and `vcenter.cluster.name` are reported with more accuracy on VM metrics.
  - `otelcol.receiver.vcenter`: Remove the `vcenter.cluster.name` resource attribute from Host resources if the Host is standalone (no cluster).
    https://github.com/open-telemetry/opentelemetry-collector-contrib/issues/32548
  - `otelcol.receiver.vcenter`: Changes process for collecting VMs & VM perf metrics to be more efficient (one call now for all VMs).
    https://github.com/open-telemetry/opentelemetry-collector-contrib/issues/31837
  - `otelcol.connector.servicegraph`: Added a new `database_name_attribute` config argument to allow users to
    specify a custom attribute name for identifying the database name in span attributes.
    https://github.com/open-telemetry/opentelemetry-collector-contrib/pull/30726
  - `otelcol.connector.servicegraph`: Fix 'failed to find dimensions for key' error from race condition in metrics cleanup.
    https://github.com/open-telemetry/opentelemetry-collector-contrib/issues/31701
  - `otelcol.connector.spanmetrics`: Add `metrics_expiration` option to enable expiration of metrics if spans are not received within a certain time frame.
    By default, the expiration is disabled (set to 0).
    https://github.com/open-telemetry/opentelemetry-collector-contrib/issues/30559
  - `otelcol.connector.spanmetrics`: Change default value of `metrics_flush_interval` from 15s to 60s.
    https://github.com/open-telemetry/opentelemetry-collector-contrib/issues/31776
  - `otelcol.connector.spanmetrics`: Discard counter span metric exemplars after each flush interval to avoid unbounded memory growth.
    This aligns exemplar discarding for counter span metrics with the existing logic for histogram span metrics.
    https://github.com/open-telemetry/opentelemetry-collector-contrib/issues/31683
  - `otelcol.exporter.loadbalancing`: Fix panic when a sub-exporter is shut down while still handling requests.
    https://github.com/open-telemetry/opentelemetry-collector-contrib/issues/31410
  - `otelcol.exporter.loadbalancing`: Fix memory leaks on shutdown.
    https://github.com/open-telemetry/opentelemetry-collector-contrib/pull/31050
  - `otelcol.exporter.loadbalancing`: Support the timeout period of k8s resolver list watch can be configured.
    https://github.com/open-telemetry/opentelemetry-collector-contrib/issues/31757
  - `otelcol.processor.transform`: Change metric unit for metrics extracted with `extract_count_metric()` to be the default unit (`1`).
    https://github.com/open-telemetry/opentelemetry-collector-contrib/issues/31575
  - `otelcol.receiver.opencensus`: Refactor the receiver to pass lifecycle tests and avoid leaking gRPC connections.
    https://github.com/open-telemetry/opentelemetry-collector-contrib/issues/31643
  - `otelcol.extension.jaeger_remote_sampling`: Fix leaking goroutine on shutdown.
    https://github.com/open-telemetry/opentelemetry-collector-contrib/issues/31157
  - `otelcol.receiver.kafka`: Fix panic on shutdown.
    https://github.com/open-telemetry/opentelemetry-collector-contrib/issues/31926
  - `otelcol.processor.resourcedetection`: Only attempt to detect Kubernetes node resource attributes when they're enabled.
    https://github.com/open-telemetry/opentelemetry-collector-contrib/issues/31941
  - `otelcol.processor.resourcedetection`: Fix memory leak on AKS.
    https://github.com/open-telemetry/opentelemetry-collector-contrib/pull/32574
  - `otelcol.processor.resourcedetection`: Update to ec2 scraper so that core attributes are not dropped if describeTags returns an error (likely due to permissions).
    https://github.com/open-telemetry/opentelemetry-collector-contrib/pull/30672

- Use Go 1.22.3 for builds. (@kminehart)

v1.0.0
------

### Features

- Support for programmable pipelines using a rich expression-based syntax.

- Over 130 components for processing, transforming, and exporting telemetry
  data.

- Native support for Kubernetes and Prometheus Operator without needing to
  deploy or learn a separate Kubernetes operator.

- Support for creating and sharing custom components.

- Support for forming a cluster of Alloy instances for automatic workload
  distribution.

- (_Public preview_) Support for receiving configuration from a server for
  centralized configuration management.

- A built-in UI for visualizing and debugging pipelines.

[contributors guide]: ./docs/developer/contributing.md#updating-the-changelog<|MERGE_RESOLUTION|>--- conflicted
+++ resolved
@@ -10,11 +10,10 @@
 Main (unreleased)
 -----------------
 
-<<<<<<< HEAD
 ### Other changes
 
 - Use Go 1.24.0 for builds. (@dehaansa)
-=======
+
 v1.7.0-rc.3
 -----------------
 
@@ -22,8 +21,6 @@
 
 - Fixed a bug where `loki.source.awsfirehose` and `loki.source.gcplog` could
   not be used from within a module. (@tpaschalis)
-
->>>>>>> 4461ec82
 
 v1.7.0-rc.2
 -----------------
