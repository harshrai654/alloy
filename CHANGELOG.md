# Changelog

> _Contributors should read our [contributors guide][] for instructions on how
> to update the changelog._

This document contains a historical list of changes between releases. Only
changes that impact end-user behavior are listed; changes to documentation or
internal API changes are not present.

Main (unreleased)
-----------------

v1.8.0-rc.0
-----------------

### Breaking changes

- Removed `open_port` and `executable_name` from top level configuration of Beyla component. Removed `enabled` argument from `network` block. (@marctc)

- Breaking changes from the OpenTelemetry Collector v0.122 update: (@wildum)
  - `otelcol.exporter.splunkhec`: `min_size_items` and `max_size_items` were replaced by `min_size`, `max_size` and `sizer` in the `batcher` block to allow
  users to configure the size of the batch in a more flexible way.
  - The telemetry level of Otel components is no longer configurable. The `level` argument in the `debug_metrics` block is kept to avoid breaking changes but it is not used anymore.
  - `otelcol.processor.tailsampling` changed the unit of the decision timer metric from microseconds to milliseconds. (change unit of otelcol_processor_tail_sampling_sampling_decision_timer_latency)
  - `otelcol.processor.deltatocumulative`: rename `otelcol_deltatocumulative_datapoints_processed` to `otelcol_deltatocumulative_datapoints` and remove the metrics `otelcol_deltatocumulative_streams_evicted`, `otelcol_deltatocumulative_datapoints_dropped` and `otelcol_deltatocumulative_gaps_length`.
  - The `regex` attribute was removed from `otelcol.processor.k8sattributes`. The extract-patterns function from `otelcol.processor.transform` can be used instead.
  - The default value of `metrics_flush_interval` in `otelcol.connector.servicegraph` was changed from `0s` to `60s`.
  - `s3_partition` in `otelcol.exporter.awss3` was replaced by `s3_partition_format`.

- (_Experimental_) `prometheus.write.queue` metric names changed to align better with prometheus standards. (@mattdurham)

### Features

- Add `otelcol.receiver.awscloudwatch` component to receive logs from AWS CloudWatch and forward them to other `otelcol.*` components. (@wildum)
- Add `loki.enrich` component to enrich logs using labels from `discovery.*` components. (@v-zhuravlev)
- Add string concatenation for secrets type (@ravishankar15)
- Add support for environment variables to OpenTelemetry Collector config. (@jharvey10)
- Replace graph in Alloy UI with a new version that supports modules and data flow visualization. (@wildum)
- Added `--cluster.wait-for-size` and `--cluster.wait-timeout` flags which allow to specify the minimum cluster size
  required before components that use clustering begin processing traffic to ensure adequate cluster capacity is
  available. (@thampiotr)
- Add `trace_printer` to `beyla.ebpf` component to print trace information in a specific format. (@marctc)

### Enhancements

- Add the ability to set user for Windows Service with silent install (@dehaansa)

- Add livedebugging support for structured_metadata in `loki.process` (@dehaansa)

- (_Public Preview_) Add a `--windows.priority` flag to the run command, allowing users to set windows process priority for Alloy. (@dehaansa)

- (_Experimental_) Adding a new `prometheus.operator.scrapeconfigs` which discovers and scrapes [ScrapeConfig](https://prometheus-operator.dev/docs/developer/scrapeconfig/) Kubernetes resources. (@alex-berger)

- Add `rfc3164_default_to_current_year` argument to `loki.source.syslog` (@dehaansa)

- Add `connection_name` support for `prometheus.exporter.mssql` (@bck01215)

- Add livedebugging support for `prometheus.scrape` (@ravishankar15, @wildum)

- Have `loki.echo` log the `entry_timestamp` and `structured_metadata` for any loki entries received (@dehaansa)

- Bump snmp_exporter and embedded modules in `prometheus.exporter.snmp` to v0.28.0 (@v-zhuravlev)

- Update mysqld_exporter to v0.17.2, most notable changes: (@cristiangreco)
  - [0.17.1] Add perf_schema quantile columns to collector
  - [0.17.1] Fix database quoting problem in collector 'info_schema.tables'
  - [0.17.1] Use SUM_LOCK_TIME and SUM_CPU_TIME with mysql >= 8.0.28
  - [0.17.1] Fix query on perf_schema.events_statements_summary_by_digest
  - [0.17.2] Fix query on events_statements_summary_by_digest for mariadb

- Added additional backwards compatibility metrics to `prometheus.write.queue`. (@mattdurham)

- Add new stdlib functions encoding.to_json (@ravishankar15)

- Added OpenTelemetry logs and metrics support to Alloy mixin's dashboards and alerts. (@thampiotr)

- Add support for proxy and headers in `prometheus.write.queue`. (@mattdurham)

- Added support for switching namespace between authentication and kv retrieval to support Vault Enterprise (@notedop)

- (_Experimental_) Various changes to the experimental component `database_observability.mysql`:
  - `query_sample`: better handling of truncated queries (@cristiangreco)
  - `query_sample`: add option to use TiDB sql parser (@cristiangreco)
  - `query_tables`: rename collector from `query_sample` to better reflect responsibility (@matthewnolf)
  - `query_sample`: add new collector that replaces previous implementation to collect more detailed sample information (@matthewnolf)

- Add labels validation in `pyroscope.write` to prevent duplicate labels and invalid label names/values. (@marcsanmi)

- Reduced lock contention in `prometheus.scrape` component (@thampiotr)

- Support converting otel config which uses a common receiver across pipelines with different names. (@wildum)

- Reduce CPU usage of the `loki.source.podlogs` component when pods logs target lots of pods (@QuentinBisson)

- Add error body propagation in `pyroscope.write`, for `/ingest` calls. (@simonswine)

- Add `tenant` label to remaining `loki_write_.+` metrics (@towolf)

### Bugfixes

- Fix deadlocks in `loki.source.file` when tailing fails (@mblaschke)
- Add missing RBAC permission for ScrapeConfig (@alex-berger)

- Fixed an issue in the `mimir.rules.kubernetes` component that would keep the component as unhealthy even when it managed to start after temporary errors (@nicolasvan)

- Allow kafka exporter to attempt to connect even if TLS enabled but cert & key are not specified (@dehaansa)

- Fixed bug where all resources were not being collected from `prometheus.exporter.azure` when using `regions` (@kgeckhart)

### Other changes

- Upgrading to Prometheus v2.55.1. (@ptodev)
  - Added a new `http_headers` argument to many `discovery` and `prometheus` components.
  - Added a new `scrape_failure_log_file` argument to `prometheus.scrape`.

- Non-breaking changes from the OpenTelemetry Collector v0.122 update: (@wildum)
  - `otelcol.processor.transform` has a new `statements` block for transformations which don't require a context to be specified explicitly.
  - `otelcol.receiver.syslog` has a new `on_error` argument to specify the action to take when an error occurs while receiving logs.
  - `otelcol.processor.resourcedetection` now supports `dynatrace` as a resource detector.
  - `otelcol.receiver.kafka` has a new `error_backoff` block to configure how failed requests are retried.
  - `otelcol.receiver.vcenter` has three new metrics `vcenter.vm.cpu.time`, `vcenter.vm.network.broadcast.packet.rate` and `vcenter.vm.network.multicast.packet.rate`.
  - `otelcol.exporter.awss3` has two new arguments `acl` and `storage_class`.
  - `otelcol.auth.headers` headers can now be populated using Authentication metadata using from_attribute

- Change the stability of the `beyla.ebpf` component from "public preview" to "generally available". (@marctc)

<<<<<<< HEAD
- Only use labelstore if `prometheus.remote_write` is enabled. (@mattdurham) 
=======
- The ingest API of `pyrscope.receive_http` no longer forwards all received headers, instead only passes through the `Content-Type` header. 
>>>>>>> 367f2970

v1.7.5
-----------------

### Enhancements

- Set zstd as default compression for `prometheus.write.queue`. (@mattdurham)

v1.7.4
-----------------

### Bugfixes

- Revert the changes to `loki.source.file` from release v1.7.0. These changes introduced a potential deadlock. (@dehaansa)

v1.7.3
-----------------

### Breaking changes

- Fixed the parsing of selections, application and network filter blocks for Beyla. (@raffaelroquetto)

### Enhancements

- Add the `stat_checkpointer` collector in `prometheus.exporter.postgres` (@dehaansa)

### Bugfixes

- Update the `prometheus.exporter.postgres` component to correctly support Postgres17 when `stat_bgwriter` collector is enabled (@dehaansa)

- Fix `remoteCfg` logging and metrics reporting of `errNotModified` as a failure (@zackman0010)


v1.7.2
-----------------

### Bugfixes

- Fixed an issue where the `otelcol.exporter.awss3` could not be started with the `sumo_ic` marshaler. (@wildum)

- Update `jfr-parser` dependency to v0.9.3 to fix jfr parsing issues in `pyroscope.java`. (@korniltsev)

- Fixed an issue where passing targets from some standard library functions was failing with `target::ConvertFrom` error. (@thampiotr)

- Fixed an issue where indexing targets as maps (e.g. `target["foo"]`) or objects (e.g. `target.foo`) or using them with
  certain standard library functions was resulting in `expected object or array, got capsule` error under some
  circumstances. This could also lead to `foreach evaluation failed` errors when using the `foreach` configuration
  block. (@thampiotr)

- Update `prometheus.write.queue` to reduce memory fragmentation and increase sent throughput. (@mattdurham)

- Fixed an issue where the `otelcol.exporter.kafka` component would not start if the `encoding` was specific to a signal type. (@wildum)

v1.7.1
-----------------

### Bugfixes

- Fixed an issue where some exporters such as `prometheus.exporter.snmp` couldn't accept targets from other components
  with an error `conversion to '*map[string]string' is not supported"`. (@thampiotr)

- Enable batching of calls to the appender in `prometheus.write.queue` to reduce lock contention when scraping, which
  will lead to reduced scrape duration. (@mattdurham)

v1.7.0
-----------------

### Breaking changes

- (_Experimental_) In `prometheus.write.queue` changed `parallelism` from attribute to a block to allow for dynamic scaling. (@mattdurham)

- Remove `tls_basic_auth_config_path` attribute from `prometheus.exporter.mongodb` configuration as it does not configure TLS client
  behavior as previously documented.

- Remove `encoding` and `encoding_file_ext` from `otelcol.exporter.awss3` component as it was not wired in to the otel component and
  Alloy does not currently integrate the upstream encoding extensions that this would utilize.

### Features

- Add a `otelcol.receiver.tcplog` component to receive OpenTelemetry logs over a TCP connection. (@nosammai)

- (_Public preview_) Add `otelcol.receiver.filelog` component to read otel log entries from files (@dehaansa)

- (_Public preview_) Add a `otelcol.processor.cumulativetodelta` component to convert metrics from
  cumulative temporality to delta. (@madaraszg-tulip)

- (_Experimental_) Add a `stage.windowsevent` block in the `loki.process` component. This aims to replace the existing `stage.eventlogmessage`. (@wildum)

- Add `pyroscope.relabel` component to modify or filter profiles using Prometheus relabeling rules. (@marcsanmi)

- (_Experimental_) A new `foreach` block which starts an Alloy pipeline for each item inside a list. (@wildum, @thampiotr, @ptodev)

### Enhancements

- Upgrade to OpenTelemetry Collector v0.119.0 (@dehaansa):
  - `otelcol.processor.resourcedetection`: additional configuration for the `ec2` detector to configure retry behavior
  - `otelcol.processor.resourcedetection`: additional configuration for the `gcp` detector to collect Managed Instance Group attributes
  - `otelcol.processor.resourcedetection`: additional configuration for the `eks` detector to collect cloud account attributes
  - `otelcol.processor.resourcedetection`: add `kubeadm` detector to collect local cluster attributes
  - `otelcol.processor.cumulativetodelta`: add `metric_types` filtering options
  - `otelcol.exporter.awss3`: support configuring sending_queue behavior
  - `otelcol.exporter.otlphttp`: support configuring `compression_params`, which currently only includes `level`
  - `configtls`: opentelemetry components with tls config now support specifying TLS curve preferences
  - `sending_queue`: opentelemetry exporters with a `sending_queue` can now configure the queue to be `blocking`

- Add `go_table_fallback` arg to `pyroscope.ebpf` (@korniltsev)

- Memory optimizations in `pyroscope.scrape` (@korniltsev)

- Do not drop `__meta` labels in `pyroscope.scrape`. (@korniltsev)

- Add the possibility to export span events as logs in `otelcol.connector.spanlogs`. (@steve-hb)

- Add json format support for log export via faro receiver (@ravishankar15)

- (_Experimental_) Various changes to the experimental component `database_observability.mysql`:
  - `connection_info`: add namespace to the metric (@cristiangreco)
  - `query_sample`: better support for table name parsing (@cristiangreco)
  - `query_sample`: capture schema name for query samples (@cristiangreco)
  - `query_sample`: fix error handling during result set iteration (@cristiangreco)
  - `query_sample`: improve parsing of truncated queries (@cristiangreco)
  - `query_sample`: split out sql parsing logic to a separate file (@cristiangreco)
  - `schema_table`: add table columns parsing (@cristiagreco)
  - `schema_table`: correctly quote schema and table name in SHOW CREATE (@cristiangreco)
  - `schema_table`: fix handling of view table types when detecting schema (@matthewnolf)
  - `schema_table`: refactor cache config in schema_table collector (@cristiangreco)
  - Component: add enable/disable collector configurability to `database_observability.mysql`. This removes the `query_samples_enabled` argument, now configurable via enable/disable collector. (@fridgepoet)
  - Component: always log `instance` label key (@cristiangreco)
  - Component: better error handling for collectors (@cristiangreco)
  - Component: use labels for some indexed logs elements (@cristiangreco)

- Reduce CPU usage of `loki.source.windowsevent` by up to 85% by updating the bookmark file every 10 seconds instead of after every event and by
  optimizing the retrieval of the process name. (@wildum)

- Ensure consistent service_name label handling in `pyroscope.receive_http` to match Pyroscope's behavior. (@marcsanmi)

- Improved memory and CPU performance of Prometheus pipelines by changing the underlying implementation of targets (@thampiotr)

- Add `config_merge_strategy` in `prometheus.exporter.snmp` to optionally merge custom snmp config with embedded config instead of replacing. Useful for providing SNMP auths. (@v-zhuravlev)

- Upgrade `beyla.ebpf` to v2.0.4. The full list of changes can be found in the [Beyla release notes](https://github.com/grafana/beyla/releases/tag/v2.0.0). (@marctc)

### Bugfixes

- Fix log rotation for Windows in `loki.source.file` by refactoring the component to use the runner pkg. This should also reduce CPU consumption when tailing a lot of files in a dynamic environment. (@wildum)

- Add livedebugging support for `prometheus.remote_write` (@ravishankar15)

- Add livedebugging support for `otelcol.connector.*` components (@wildum)

- Bump snmp_exporter and embedded modules to 0.27.0. Add support for multi-module handling by comma separation and expose argument to increase SNMP polling concurrency for `prometheus.exporter.snmp`. (@v-zhuravlev)

- Add support for pushv1.PusherService Connect API in `pyroscope.receive_http`. (@simonswine)

- Fixed an issue where `loki.process` would sometimes output live debugging entries out-of-order (@thampiotr)

- Fixed a bug where components could be evaluated concurrently without the full context during a config reload (@wildum)

- Fixed locks that wouldn't be released in the remotecfg service if some errors occurred during the configuration reload (@spartan0x117)

- Fix issue with `prometheus.write.queue` that lead to excessive connections. (@mattdurham)

- Fixed a bug where `loki.source.awsfirehose` and `loki.source.gcplog` could
  not be used from within a module. (@tpaschalis)

- Fix an issue where Prometheus metric name validation scheme was set by default to UTF-8. It is now set back to the
  previous "legacy" scheme. An experimental flag `--feature.prometheus.metric-validation-scheme` can be used to switch
  it to `utf-8` to experiment with UTF-8 support. (@thampiotr)

### Other changes

- Upgrading to Prometheus v2.54.1. (@ptodev)
  - `discovery.docker` has a new `match_first_network` attribute for matching the first network
    if the container has multiple networks defined, thus avoiding collecting duplicate targets.
  - `discovery.ec2`, `discovery.kubernetes`, `discovery.openstack`, and `discovery.ovhcloud`
    add extra `__meta_` labels.
  - `prometheus.remote_write` supports Azure OAuth and Azure SDK authentication.
  - `discovery.linode` has a new `region` attribute, as well as extra `__meta_` labels.
  - A new `scrape_native_histograms` argument for `prometheus.scrape`.
    This is enabled by default and can be used to explicitly disable native histogram support.
    In previous versions of Alloy, native histogram support has also been enabled by default
    as long as `scrape_protocols` starts with `PrometheusProto`.

  - Change the stability of the `remotecfg` feature from "public preview" to "generally available". (@erikbaranowski)

v1.6.1
-----------------

## Bugs

- Resolve issue with Beyla starting. (@rafaelroquetto)

v1.6.0
-----------------

### Breaking changes

- Upgrade to OpenTelemetry Collector v0.116.0:
  - `otelcol.processor.tailsampling`: Change decision precedence when using `and_sub_policy` and `invert_match`.
    For more information, see the [release notes for Alloy 1.6][release-notes-alloy-1_6].

    [#33671]: https://github.com/open-telemetry/opentelemetry-collector-contrib/pull/33671
    [release-notes-alloy-1_6]: https://grafana.com/docs/alloy/latest/release-notes/#v16

### Features

- Add support for TLS to `prometheus.write.queue`. (@mattdurham)

- Add `otelcol.receiver.syslog` component to receive otel logs in syslog format (@dehaansa)

- Add support for metrics in `otelcol.exporter.loadbalancing` (@madaraszg-tulip)

- Add `add_cloudwatch_timestamp` to `prometheus.exporter.cloudwatch` metrics. (@captncraig)

- Add support to `prometheus.operator.servicemonitors` to allow `endpointslice` role. (@yoyosir)

- Add `otelcol.exporter.splunkhec` allowing to export otel data to Splunk HEC (@adlotsof)

- Add `otelcol.receiver.solace` component to receive traces from a Solace broker. (@wildum)

- Add `otelcol.exporter.syslog` component to export logs in syslog format (@dehaansa)

- (_Experimental_) Add a `database_observability.mysql` component to collect mysql performance data. (@cristiangreco & @matthewnolf)

- Add `otelcol.receiver.influxdb` to convert influx metric into OTEL. (@EHSchmitt4395)

- Add a new `/-/healthy` endpoint which returns HTTP 500 if one or more components are unhealthy. (@ptodev)

### Enhancements

- Improved performance by reducing allocation in Prometheus write pipelines by ~30% (@thampiotr)

- Update `prometheus.write.queue` to support v2 for cpu performance. (@mattdurham)

- (_Experimental_) Add health reporting to `database_observability.mysql` component (@cristiangreco)

- Add second metrics sample to the support bundle to provide delta information (@dehaansa)

- Add all raw configuration files & a copy of the latest remote config to the support bundle (@dehaansa)

- Add relevant golang environment variables to the support bundle (@dehaansa)

- Add support for server authentication to otelcol components. (@aidaleuc)

- Update mysqld_exporter from v0.15.0 to v0.16.0 (including 2ef168bf6), most notable changes: (@cristiangreco)
  - Support MySQL 8.4 replicas syntax
  - Fetch lock time and cpu time from performance schema
  - Fix fetching tmpTables vs tmpDiskTables from performance_schema
  - Skip SPACE_TYPE column for MariaDB >=10.5
  - Fixed parsing of timestamps with non-zero padded days
  - Fix auto_increment metric collection errors caused by using collation in INFORMATION_SCHEMA searches
  - Change processlist query to support ONLY_FULL_GROUP_BY sql_mode
  - Add perf_schema quantile columns to collector

- Live Debugging button should appear in UI only for supported components (@ravishankar15)
- Add three new stdlib functions to_base64, from_URLbase64 and to_URLbase64 (@ravishankar15)
- Add `ignore_older_than` option for local.file_match (@ravishankar15)
- Add livedebugging support for discovery components (@ravishankar15)
- Add livedebugging support for `discover.relabel` (@ravishankar15)
- Performance optimization for live debugging feature (@ravishankar15)

- Upgrade `github.com/goccy/go-json` to v0.10.4, which reduces the memory consumption of an Alloy instance by 20MB.
  If Alloy is running certain otelcol components, this reduction will not apply. (@ptodev)
- improve performance in regexp component: call fmt only if debug is enabled (@r0ka)

- Update `prometheus.write.queue` library for performance increases in cpu. (@mattdurham)

- Update `loki.secretfilter` to be compatible with the new `[[rules.allowlists]]` gitleaks allowlist format (@romain-gaillard)

- Update `async-profiler` binaries for `pyroscope.java` to 3.0-fa937db (@aleks-p)

- Reduced memory allocation in discovery components by up to 30% (@thampiotr)

### Bugfixes

- Fix issue where `alloy_prometheus_relabel_metrics_processed` was not being incremented. (@mattdurham)

- Fixed issue with automemlimit logging bad messages and trying to access cgroup on non-linux builds (@dehaansa)

- Fixed issue with reloading configuration and prometheus metrics duplication in `prometheus.write.queue`. (@mattdurham)

- Updated `prometheus.write.queue` to fix issue with TTL comparing different scales of time. (@mattdurham)

- Fixed an issue in the `prometheus.operator.servicemonitors`, `prometheus.operator.podmonitors` and `prometheus.operator.probes` to support capitalized actions. (@QuentinBisson)

- Fixed an issue where the `otelcol.processor.interval` could not be used because the debug metrics were not set to default. (@wildum)

- Fixed an issue where `loki.secretfilter` would crash if the secret was shorter than the `partial_mask` value. (@romain-gaillard)

- Change the log level in the `eventlogmessage` stage of the `loki.process` component from `warn` to `debug`. (@wildum)

- Fix a bug in `loki.source.kafka` where the `topics` argument incorrectly used regex matching instead of exact matches. (@wildum)

### Other changes

- Change the stability of the `livedebugging` feature from "experimental" to "generally available". (@wildum)

- Use Go 1.23.3 for builds. (@mattdurham)

- Upgrade Beyla to v1.9.6. (@wildum)

- Upgrade to OpenTelemetry Collector v0.116.0:
  - `otelcol.receiver.datadog`: Return a json reponse instead of "OK" when a trace is received with a newer protocol version.
    https://github.com/open-telemetry/opentelemetry-collector-contrib/pull/35705
  - `otelcol.receiver.datadog`: Changes response message for `/api/v1/check_run` 202 response to be JSON and on par with Datadog API spec
    https://github.com/open-telemetry/opentelemetry-collector-contrib/pull/36029
  - `otelcol.receiver.solace`: The Solace receiver may unexpectedly terminate on reporting traces when used with a memory limiter processor and under high load.
    https://github.com/open-telemetry/opentelemetry-collector-contrib/pull/35958
  - `otelcol.receiver.solace`: Support converting the new `Move to Dead Message Queue` and new `Delete` spans generated by Solace Event Broker to OTLP.
    https://github.com/open-telemetry/opentelemetry-collector-contrib/pull/36071
  - `otelcol.exporter.datadog`: Stop prefixing `http_server_duration`, `http_server_request_size` and `http_server_response_size` with `otelcol`.
    https://github.com/open-telemetry/opentelemetry-collector-contrib/pull/36265
    These metrics can be from SDKs rather than collector. Stop prefixing them to be consistent with
    https://opentelemetry.io/docs/collector/internal-telemetry/#lists-of-internal-metrics
  - `otelcol.receiver.datadog`: Add json handling for the `api/v2/series` endpoint in the datadogreceiver.
    https://github.com/open-telemetry/opentelemetry-collector-contrib/pull/36218
  - `otelcol.processor.span`: Add a new `keep_original_name` configuration argument
    to keep the original span name when extracting attributes from the span name.
    https://github.com/open-telemetry/opentelemetry-collector-contrib/pull/36397
  - `pkg/ottl`: Respect the `depth` option when flattening slices using `flatten`.
    The `depth` option is also now required to be at least `1`.
    https://github.com/open-telemetry/opentelemetry-collector-contrib/pull/36198
  - `otelcol.exporter.loadbalancing`: Shutdown exporters during collector shutdown. This fixes a memory leak.
    https://github.com/open-telemetry/opentelemetry-collector-contrib/pull/36024
  - `otelcol.processor.k8sattributes`: New `wait_for_metadata` and `wait_for_metadata_timeout` configuration arguments,
    which block the processor startup until metadata is received from Kubernetes.
    https://github.com/open-telemetry/opentelemetry-collector-contrib/issues/32556
  - `otelcol.processor.k8sattributes`: Enable the `k8sattr.fieldExtractConfigRegex.disallow` for all Alloy instances,
    to retain the behavior of `regex` argument in the `annotation` and `label` blocks.
    When the feature gate is "deprecated" in the upstream Collector, Alloy users will need to use the transform processor instead.
    https://github.com/open-telemetry/opentelemetry-collector-contrib/issues/25128
  - `otelcol.receiver.vcenter`: The existing code did not honor TLS settings beyond 'insecure'.
    All TLS client config should now be honored.
    https://github.com/open-telemetry/opentelemetry-collector-contrib/pull/36482
  - `otelcol.receiver.opencensus`: Do not report error message when OpenCensus receiver is shutdown cleanly.
    https://github.com/open-telemetry/opentelemetry-collector-contrib/pull/36622
  - `otelcol.processor.k8sattributes`: Fixed parsing of k8s image names to support images with tags and digests.
    https://github.com/open-telemetry/opentelemetry-collector-contrib/pull/36145
  - `otelcol.exporter.loadbalancing`: Adding sending_queue, retry_on_failure and timeout settings to loadbalancing exporter configuration.
    https://github.com/open-telemetry/opentelemetry-collector-contrib/issues/35378
  - `otelcol.exporter.loadbalancing`: The k8sresolver was triggering exporter churn in the way the change event was handled.
    https://github.com/open-telemetry/opentelemetry-collector-contrib/issues/35658
  - `otelcol.processor.k8sattributes`: Override extracted k8s attributes if original value has been empty.
    https://github.com/open-telemetry/opentelemetry-collector-contrib/pull/36466
  - `otelcol.exporter.awss3`: Upgrading to adopt aws sdk v2.
    https://github.com/open-telemetry/opentelemetry-collector-contrib/pull/36698
  - `pkg/ottl`: GetXML Converter now supports selecting text, CDATA, and attribute (value) content.
  - `otelcol.exporter.loadbalancing`: Adds a an optional `return_hostnames` configuration argument to the k8s resolver.
     https://github.com/open-telemetry/opentelemetry-collector-contrib/pull/35411
  - `otelcol.exporter.kafka`, `otelcol.receiver.kafka`: Add a new `AWS_MSK_IAM_OAUTHBEARER` mechanism.
    This mechanism use the AWS MSK IAM SASL Signer for Go https://github.com/aws/aws-msk-iam-sasl-signer-go.
    https://github.com/open-telemetry/opentelemetry-collector-contrib/pull/32500

  - Use Go 1.23.5 for builds. (@wildum)

v1.5.1
-----------------

### Enhancements

- Logs from underlying clustering library `memberlist` are now surfaced with correct level (@thampiotr)

- Allow setting `informer_sync_timeout` in prometheus.operator.* components. (@captncraig)

- For sharding targets during clustering, `loki.source.podlogs` now only takes into account some labels. (@ptodev)

- Improve instrumentation of `pyroscope.relabel` component. (@marcsanmi)

### Bugfixes

- Fixed an issue in the `pyroscope.write` component to prevent TLS connection churn to Pyroscope when the `pyroscope.receive_http` clients don't request keepalive (@madaraszg-tulip)

- Fixed an issue in the `pyroscope.write` component with multiple endpoints not working correctly for forwarding profiles from `pyroscope.receive_http` (@madaraszg-tulip)

- Fixed a few race conditions that could lead to a deadlock when using `import` statements, which could lead to a memory leak on `/metrics` endpoint of an Alloy instance. (@thampiotr)

- Fix a race condition where the ui service was dependent on starting after the remotecfg service, which is not guaranteed. (@dehaansa & @erikbaranowski)

- Fixed an issue in the `otelcol.exporter.prometheus` component that would set series value incorrectly for stale metrics (@YusifAghalar)

- `loki.source.podlogs`: Fixed a bug which prevented clustering from working and caused duplicate logs to be sent.
  The bug only happened when no `selector` or `namespace_selector` blocks were specified in the Alloy configuration. (@ptodev)

- Fixed an issue in the `pyroscope.write` component to allow slashes in application names in the same way it is done in the Pyroscope push API (@marcsanmi)

- Fixed a crash when updating the configuration of `remote.http`. (@kinolaev)

- Fixed an issue in the `otelcol.processor.attribute` component where the actions `delete` and `hash` could not be used with the `pattern` argument. (@wildum)

- Fixed an issue in the `prometheus.exporter.postgres` component that would leak goroutines when the target was not reachable (@dehaansa)

v1.5.0
-----------------

### Breaking changes

- `import.git`: The default value for `revision` has changed from `HEAD` to `main`. (@ptodev)
  It is no longer allowed to set `revision` to `"HEAD"`, `"FETCH_HEAD"`, `"ORIG_HEAD"`, `"MERGE_HEAD"`, or `"CHERRY_PICK_HEAD"`.

- The Otel update to v0.112.0 has a few breaking changes:
  - [`otelcol.processor.deltatocumulative`] Change `max_streams` default value to `9223372036854775807` (max int).
    https://github.com/open-telemetry/opentelemetry-collector-contrib/pull/35048
  - [`otelcol.connector.spanmetrics`] Change `namespace` default value to `traces.span.metrics`.
    https://github.com/open-telemetry/opentelemetry-collector-contrib/pull/34485
  - [`otelcol.exporter.logging`] Removed in favor of the `otelcol.exporter.debug`.
    https://github.com/open-telemetry/opentelemetry-collector/issues/11337

### Features

- Add support bundle generation via the API endpoint /-/support (@dehaansa)

- Add the function `path_join` to the stdlib. (@wildum)

- Add `pyroscope.receive_http` component to receive and forward Pyroscope profiles (@marcsanmi)

- Add support to `loki.source.syslog` for the RFC3164 format ("BSD syslog"). (@sushain97)

- Add support to `loki.source.api` to be able to extract the tenant from the HTTP `X-Scope-OrgID` header (@QuentinBisson)

- (_Experimental_) Add a `loki.secretfilter` component to redact secrets from collected logs.

- (_Experimental_) Add a `prometheus.write.queue` component to add an alternative to `prometheus.remote_write`
  which allowing the writing of metrics  to a prometheus endpoint. (@mattdurham)

- (_Experimental_) Add the `array.combine_maps` function to the stdlib. (@ptodev, @wildum)

### Enhancements

- The `mimir.rules.kubernetes` component now supports adding extra label matchers
  to all queries discovered via `PrometheusRule` CRDs. (@thampiotr)

- The `cluster.use-discovery-v1` flag is now deprecated since there were no issues found with the v2 cluster discovery mechanism. (@thampiotr)

- SNMP exporter now supports labels in both `target` and `targets` parameters. (@mattdurham)

- Add support for relative paths to `import.file`. This new functionality allows users to use `import.file` blocks in modules
  imported via `import.git` and other `import.file`. (@wildum)

- `prometheus.exporter.cloudwatch`: The `discovery` block now has a `recently_active_only` configuration attribute
  to return only metrics which have been active in the last 3 hours.

- Add Prometheus bearer authentication to a `prometheus.write.queue` component (@freak12techno)

- Support logs that have a `timestamp` field instead of a `time` field for the `loki.source.azure_event_hubs` component. (@andriikushch)

- Add `proxy_url` to `otelcol.exporter.otlphttp`. (@wildum)

- Allow setting `informer_sync_timeout` in prometheus.operator.* components. (@captncraig)

### Bugfixes

- Fixed a bug in `import.git` which caused a `"non-fast-forward update"` error message. (@ptodev)

- Do not log error on clean shutdown of `loki.source.journal`. (@thampiotr)

- `prometheus.operator.*` components: Fixed a bug which would sometimes cause a
  "failed to create service discovery refresh metrics" error after a config reload. (@ptodev)

### Other changes

- Small fix in UI stylesheet to fit more content into visible table area. (@defanator)

- Changed OTEL alerts in Alloy mixin to use success rate for tracing. (@thampiotr)

- Support TLS client settings for clustering (@tiagorossig)

- Add support for `not_modified` response in `remotecfg`. (@spartan0x117)

- Fix dead link for RelabelConfig in the PodLog documentation page (@TheoBrigitte)

- Most notable changes coming with the OTel update from v0.108.0 vo v0.112.0 besides the breaking changes: (@wildum)
  - [`http config`] Add support for lz4 compression.
    https://github.com/open-telemetry/opentelemetry-collector/issues/9128
  - [`otelcol.processor.interval`] Add support for gauges and summaries.
    https://github.com/open-telemetry/opentelemetry-collector-contrib/issues/34803
  - [`otelcol.receiver.kafka`] Add possibility to tune the fetch sizes.
    https://github.com/open-telemetry/opentelemetry-collector-contrib/pull/34431
  - [`otelcol.processor.tailsampling`] Add `invert_match` to boolean attribute.
    https://github.com/open-telemetry/opentelemetry-collector-contrib/pull/34730
  - [`otelcol.receiver.kafka`] Add support to decode to `otlp_json`.
    https://github.com/open-telemetry/opentelemetry-collector-contrib/issues/33627
  - [`otelcol.processor.transform`] Add functions `convert_exponential_histogram_to_histogram` and `aggregate_on_attribute_value`.
    https://github.com/open-telemetry/opentelemetry-collector-contrib/pull/33824
    https://github.com/open-telemetry/opentelemetry-collector-contrib/pull/33423

v1.4.3
-----------------

### Bugfixes

- Fix an issue where some `faro.receiver` would drop multiple fields defined in `payload.meta.browser`, as fields were defined in the struct.

- `pyroscope.scrape` no longer tries to scrape endpoints which are not active targets anymore. (@wildum @mattdurham @dehaansa @ptodev)

- Fixed a bug with `loki.source.podlogs` not starting in large clusters due to short informer sync timeout. (@elburnetto-intapp)

- `prometheus.exporter.windows`: Fixed bug with `exclude` regular expression config arguments which caused missing metrics. (@ptodev)

v1.4.2
-----------------

### Bugfixes

- Update windows_exporter from v0.27.2 vo v0.27.3: (@jkroepke)
  - Fixes a bug where scraping Windows service crashes alloy

- Update yet-another-cloudwatch-exporter from v0.60.0 vo v0.61.0: (@morremeyer)
  - Fixes a bug where cloudwatch S3 metrics are reported as `0`

- Issue 1687 - otelcol.exporter.awss3 fails to configure (@cydergoth)
  - Fix parsing of the Level configuration attribute in debug_metrics config block
  - Ensure "optional" debug_metrics config block really is optional

- Fixed an issue with `loki.process` where `stage.luhn` and `stage.timestamp` would not apply
  default configuration settings correctly (@thampiotr)

- Fixed an issue with `loki.process` where configuration could be reloaded even if there
  were no changes. (@ptodev, @thampiotr)

- Fix issue where `loki.source.kubernetes` took into account all labels, instead of specific logs labels. Resulting in duplication. (@mattdurham)

v1.4.1
-----------------

### Bugfixes

- Windows installer: Don't quote Alloy's binary path in the Windows Registry. (@jkroepke)

v1.4.0
-----------------

### Security fixes

- Add quotes to windows service path to prevent path interception attack. [CVE-2024-8975](https://grafana.com/security/security-advisories/cve-2024-8975/) (@mattdurham)

### Breaking changes

- Some debug metrics for `otelcol` components have changed. (@thampiotr)
  For example, `otelcol.exporter.otlp`'s `exporter_sent_spans_ratio_total` metric is now `otelcol_exporter_sent_spans_total`.

- [otelcol.processor.transform] The functions `convert_sum_to_gauge` and `convert_gauge_to_sum` must now be used in the `metric` `context` rather than in the `datapoint` context.
  https://github.com/open-telemetry/opentelemetry-collector-contrib/issues/34567 (@wildum)

- Upgrade Beyla from 1.7.0 to 1.8.2. A complete list of changes can be found on the Beyla releases page: https://github.com/grafana/beyla/releases. (@wildum)
  It contains a few breaking changes for the component `beyla.ebpf`:
  - renamed metric `process.cpu.state` to `cpu.mode`
  - renamed metric `beyla_build_info` to `beyla_internal_build_info`

### Features

- Added Datadog Exporter community component, enabling exporting of otel-formatted Metrics and traces to Datadog. (@polyrain)
- (_Experimental_) Add an `otelcol.processor.interval` component to aggregate metrics and periodically
  forward the latest values to the next component in the pipeline.


### Enhancements

- Clustering peer resolution through `--cluster.join-addresses` flag has been
  improved with more consistent behaviour, better error handling and added
  support for A/AAAA DNS records. If necessary, users can temporarily opt out of
  this new behaviour with the `--cluster.use-discovery-v1`, but this can only be
  used as a temporary measure, since this flag will be disabled in future
  releases. (@thampiotr)

- Added a new panel to Cluster Overview dashboard to show the number of peers
  seen by each instance in the cluster. This can help diagnose cluster split
  brain issues. (@thampiotr)

- Updated Snowflake exporter with performance improvements for larger environments.
  Also added a new panel to track deleted tables to the Snowflake mixin. (@Caleb-Hurshman)
- Add a `otelcol.processor.groupbyattrs` component to reassociate collected metrics that match specified attributes
    from opentelemetry. (@kehindesalaam)

- Update windows_exporter to v0.27.2. (@jkroepke)
  The `smb.enabled_list` and `smb_client.enabled_list` doesn't have any effect anymore. All sub-collectors are enabled by default.

- Live debugging of `loki.process` will now also print the timestamp of incoming and outgoing log lines.
  This is helpful for debugging `stage.timestamp`. (@ptodev)

- Add extra validation in `beyla.ebpf` to avoid panics when network feature is enabled. (@marctc)

- A new parameter `aws_sdk_version_v2` is added for the cloudwatch exporters configuration. It enables the use of aws sdk v2 which has shown to have significant performance benefits. (@kgeckhart, @andriikushch)

- `prometheus.exporter.cloudwatch` can now collect metrics from custom namespaces via the `custom_namespace` block. (@ptodev)

- Add the label `alloy_cluster` in the metric `alloy_config_hash` when the flag `cluster.name` is set to help differentiate between
  configs from the same alloy cluster or different alloy clusters. (@wildum)

- Add support for discovering the cgroup path(s) of a process in `process.discovery`. (@mahendrapaipuri)

### Bugfixes

- Fix a bug where the scrape timeout for a Probe resource was not applied, overwriting the scrape interval instead. (@morremeyer, @stefanandres)

- Fix a bug where custom components don't always get updated when the config is modified in an imported directory. (@ante012)

- Fixed an issue which caused loss of context data in Faro exception. (@codecapitano)

- Fixed an issue where providing multiple hostnames or IP addresses
  via `--cluster.join-addresses` would only use the first provided value.
  (@thampiotr)

- Fixed an issue where providing `<hostname>:<port>`
  in `--cluster.join-addresses` would only resolve with DNS to a single address,
  instead of using all the available records. (@thampiotr)

- Fixed an issue where clustering peers resolution via hostname in `--cluster.join-addresses`
  resolves to duplicated IP addresses when using SRV records. (@thampiotr)

- Fixed an issue where the `connection_string` for the `loki.source.azure_event_hubs` component
  was displayed in the UI in plaintext. (@MorrisWitthein)

- Fix a bug in `discovery.*` components where old `targets` would continue to be
  exported to downstream components. This would only happen if the config
  for `discovery.*`  is reloaded in such a way that no new targets were
  discovered. (@ptodev, @thampiotr)

- Fixed bug in `loki.process` with `sampling` stage where all components use same `drop_counter_reason`. (@captncraig)

- Fixed an issue (see https://github.com/grafana/alloy/issues/1599) where specifying both path and key in the remote.vault `path`
  configuration could result in incorrect URLs. The `path` and `key` arguments have been separated to allow for clear and accurate
  specification of Vault secrets. (@PatMis16)

### Other

- Renamed standard library functions. Old names are still valid but are marked deprecated. (@wildum)

- Aliases for the namespaces are deprecated in the Cloudwatch exporter. For example: "s3" is not allowed, "AWS/S3" should be used. Usage of the aliases will generate warnings in the logs. Support for the aliases will be dropped in the upcoming releases. (@kgeckhart, @andriikushch)

- Update OTel from v0.105.0 vo v0.108.0: (@wildum)
  - [`otelcol.receiver.vcenter`] New VSAN metrics.
    https://github.com/open-telemetry/opentelemetry-collector-contrib/issues/33556
  - [`otelcol.receiver.kafka`] Add `session_timeout` and `heartbeat_interval` attributes.
    https://github.com/open-telemetry/opentelemetry-collector-contrib/pull/33082
  - [`otelcol.processor.transform`] Add `aggregate_on_attributes` function for metrics.
    https://github.com/open-telemetry/opentelemetry-collector-contrib/pull/33334
  - [`otelcol.receiver.vcenter`] Enable metrics by default
    https://github.com/open-telemetry/opentelemetry-collector-contrib/issues/33607

- Updated the docker base image to Ubuntu 24.04 (Noble Numbat). (@mattiasa )

v1.3.4
-----------------

### Bugfixes

- Windows installer: Don't quote Alloy's binary path in the Windows Registry. (@jkroepke)

v1.3.2
-----------------

### Security fixes

- Add quotes to windows service path to prevent path interception attack. [CVE-2024-8975](https://grafana.com/security/security-advisories/cve-2024-8975/) (@mattdurham)

v1.3.1
-----------------

### Bugfixes

- Changed the cluster startup behaviour, reverting to the previous logic where
  a failure to resolve cluster join peers results in the node creating its own cluster. This is
  to facilitate the process of bootstrapping a new cluster following user feedback (@thampiotr)

- Fix a memory leak which would occur any time `loki.process` had its configuration reloaded. (@ptodev)

v1.3.0
-----------------

### Breaking changes

- [`otelcol.exporter.otlp`,`otelcol.exporter.loadbalancing`]: Change the default gRPC load balancing strategy.
  The default value for the `balancer_name` attribute has changed to `round_robin`
  https://github.com/open-telemetry/opentelemetry-collector/pull/10319

### Breaking changes to non-GA functionality

- Update Public preview `remotecfg` argument from `metadata` to `attributes`. (@erikbaranowski)

- The default value of the argument `unmatched` in the block `routes` of the component `beyla.ebpf` was changed from `unset` to `heuristic` (@marctc)

### Features

- Added community components support, enabling community members to implement and maintain components. (@wildum)

- A new `otelcol.exporter.debug` component for printing OTel telemetry from
  other `otelcol` components to the console. (@BarunKGP)

### Enhancements
- Added custom metrics capability to oracle exporter. (@EHSchmitt4395)

- Added a success rate panel on the Prometheus Components dashboard. (@thampiotr)

- Add namespace field to Faro payload (@cedricziel)

- Add the `targets` argument to the `prometheus.exporter.blackbox` component to support passing blackbox targets at runtime. (@wildum)

- Add concurrent metric collection to `prometheus.exporter.snowflake` to speed up collection times (@Caleb-Hurshman)

- Added live debugging support to `otelcol.processor.*` components. (@wildum)

- Add automatic system attributes for `version` and `os` to `remotecfg`. (@erikbaranowski)

- Added live debugging support to `otelcol.receiver.*` components. (@wildum)

- Added live debugging support to `loki.process`. (@wildum)

- Added live debugging support to `loki.relabel`. (@wildum)

- Added a `namespace` label to probes scraped by the `prometheus.operator.probes` component to align with the upstream Prometheus Operator setup. (@toontijtgat2)

- (_Public preview_) Added rate limiting of cluster state changes to reduce the
  number of unnecessary, intermediate state updates. (@thampiotr)

- Allow setting the CPU profiling event for Java Async Profiler in `pyroscope.java` component (@slbucur)

- Update windows_exporter to v0.26.2. (@jkroepke)

- `mimir.rules.kubernetes` is now able to add extra labels to the Prometheus rules. (@psychomantys)

- `prometheus.exporter.unix` component now exposes hwmon collector config. (@dtrejod)

- Upgrade from OpenTelemetry v0.102.1 to v0.105.0.
  - [`otelcol.receiver.*`] A new `compression_algorithms` attribute to configure which
    compression algorithms are allowed by the HTTP server.
    https://github.com/open-telemetry/opentelemetry-collector/pull/10295
  - [`otelcol.exporter.*`] Fix potential deadlock in the batch sender.
    https://github.com/open-telemetry/opentelemetry-collector/pull/10315
  - [`otelcol.exporter.*`] Fix a bug when the retry and timeout logic was not applied with enabled batching.
    https://github.com/open-telemetry/opentelemetry-collector/issues/10166
  - [`otelcol.exporter.*`] Fix a bug where an unstarted batch_sender exporter hangs on shutdown.
    https://github.com/open-telemetry/opentelemetry-collector/issues/10306
  - [`otelcol.exporter.*`] Fix small batch due to unfavorable goroutine scheduling in batch sender.
    https://github.com/open-telemetry/opentelemetry-collector/issues/9952
  - [`otelcol.exporter.otlphttp`] A new `cookies` block to store cookies from server responses and reuse them in subsequent requests.
    https://github.com/open-telemetry/opentelemetry-collector/issues/10175
  - [`otelcol.exporter.otlp`] Fixed a bug where the receiver's http response was not properly translating grpc error codes to http status codes.
    https://github.com/open-telemetry/opentelemetry-collector/pull/10574
  - [`otelcol.processor.tail_sampling`] Simple LRU Decision Cache for "keep" decisions.
    https://github.com/open-telemetry/opentelemetry-collector-contrib/pull/33533
  - [`otelcol.processor.tail_sampling`] Fix precedence of inverted match in and policy.
    Previously if the decision from a policy evaluation was `NotSampled` or `InvertNotSampled`
    it would return a `NotSampled` decision regardless, effectively downgrading the result.
    This was breaking the documented behaviour that inverted decisions should take precedence over all others.
    https://github.com/open-telemetry/opentelemetry-collector-contrib/pull/33671
  - [`otelcol.exporter.kafka`,`otelcol.receiver.kafka`] Add config attribute to disable Kerberos PA-FX-FAST negotiation.
    https://github.com/open-telemetry/opentelemetry-collector-contrib/issues/26345
  - [`OTTL`]: Added `keep_matching_keys` function to allow dropping all keys from a map that don't match the pattern.
    https://github.com/open-telemetry/opentelemetry-collector-contrib/issues/32989
  - [`OTTL`]: Add debug logs to help troubleshoot OTTL statements/conditions
    https://github.com/open-telemetry/opentelemetry-collector-contrib/pull/33274
  - [`OTTL`]: Introducing `append` function for appending items into an existing array.
    https://github.com/open-telemetry/opentelemetry-collector-contrib/issues/32141
  - [`OTTL`]: Introducing `Uri` converter parsing URI string into SemConv
    https://github.com/open-telemetry/opentelemetry-collector-contrib/issues/32433
  - [`OTTL`]: Added a Hex() converter function
    https://github.com/open-telemetry/opentelemetry-collector-contrib/pull/33450
  - [`OTTL`]: Added a IsRootSpan() converter function.
    https://github.com/open-telemetry/opentelemetry-collector-contrib/pull/33729
  - [`otelcol.processor.probabilistic_sampler`]: Add Proportional and Equalizing sampling modes.
    https://github.com/open-telemetry/opentelemetry-collector-contrib/issues/31918
  - [`otelcol.processor.deltatocumulative`]: Bugfix to properly drop samples when at limit.
    https://github.com/open-telemetry/opentelemetry-collector-contrib/issues/33285
  - [`otelcol.receiver.vcenter`] Fixes errors in some of the client calls for environments containing multiple datacenters.
    https://github.com/open-telemetry/opentelemetry-collector-contrib/pull/33735
  - [`otelcol.processor.resourcedetection`] Fetch CPU info only if related attributes are enabled.
    https://github.com/open-telemetry/opentelemetry-collector-contrib/pull/33774
  - [`otelcol.receiver.vcenter`] Adding metrics for CPU readiness, CPU capacity, and network drop rate.
    https://github.com/open-telemetry/opentelemetry-collector-contrib/issues/33607
  - [`otelcol.receiver.vcenter`] Drop support for vCenter 6.7.
    https://github.com/open-telemetry/opentelemetry-collector-contrib/issues/33607
  - [`otelcol.processor.attributes`] Add an option to extract value from a client address
    by specifying `client.address` value in the `from_context` field.
    https://github.com/open-telemetry/opentelemetry-collector-contrib/pull/34048
  - `otelcol.connector.spanmetrics`: Produce delta temporality span metrics with StartTimeUnixNano and TimeUnixNano values representing an uninterrupted series.
    https://github.com/open-telemetry/opentelemetry-collector-contrib/pull/31780

- Upgrade Beyla component v1.6.3 to v1.7.0
  - Reporting application process metrics
  - New supported protocols: SQL, Redis, Kafka
  - Several bugfixes
  - Full list of changes: https://github.com/grafana/beyla/releases/tag/v1.7.0

- Enable instances connected to remotecfg-compatible servers to Register
  themselves to the remote service. (@tpaschalis)

- Allow in-memory listener to work for remotecfg-supplied components. (@tpaschalis)

### Bugfixes

- Fixed a clustering mode issue where a fatal startup failure of the clustering service
  would exit the service silently, without also exiting the Alloy process. (@thampiotr)

- Fix a bug which prevented config reloads to work if a Loki `metrics` stage is in the pipeline.
  Previously, the reload would fail for `loki.process` without an error in the logs and the metrics
  from the `metrics` stage would get stuck at the same values. (@ptodev)


v1.2.1
-----------------

### Bugfixes

- Fixed an issue with `loki.source.kubernetes_events` not starting in large clusters due to short informer sync timeout. (@nrwiersma)

- Updated [ckit](https://github.com/grafana/ckit) to fix an issue with armv7 panic on startup when forming a cluster. (@imavroukakis)

- Fixed a clustering mode issue where a failure to perform static peers
  discovery did not result in a fatal failure at startup and could lead to
  potential split-brain issues. (@thampiotr)

### Other

- Use Go 1.22.5 for builds. (@mattdurham)

v1.2.0
-----------------

### Security fixes
- Fixes the following vulnerabilities (@ptodev):
  - [CVE-2024-35255](https://cve.mitre.org/cgi-bin/cvename.cgi?name=CVE-2024-35255)
  - [CVE-2024-36129](https://avd.aquasec.com/nvd/2024/cve-2024-36129/)

### Breaking changes

- Updated OpenTelemetry to v0.102.1. (@mattdurham)
  - Components `otelcol.receiver.otlp`,`otelcol.receiver.zipkin`,`otelcol.extension.jaeger_remote_sampling`, and `otelcol.receiver.jaeger` setting `max_request_body_size`
    default changed from unlimited size to `20MiB`. This is due to [CVE-2024-36129](https://github.com/open-telemetry/opentelemetry-collector/security/advisories/GHSA-c74f-6mfw-mm4v).

### Breaking changes to non-GA functionality

- Update Public preview `remotecfg` to use `alloy-remote-config` instead of `agent-remote-config`. The
  API has been updated to use the term `collector` over `agent`. (@erikbaranowski)

- Component `otelcol.receiver.vcenter` removed `vcenter.host.network.packet.errors`, `vcenter.host.network.packet.count`, and
  `vcenter.vm.network.packet.count`.
  - `vcenter.host.network.packet.errors` replaced by `vcenter.host.network.packet.error.rate`.
  - `vcenter.host.network.packet.count` replaced by `vcenter.host.network.packet.rate`.
  - `vcenter.vm.network.packet.count` replaced by `vcenter.vm.network.packet.rate`.

### Features

- Add an `otelcol.exporter.kafka` component to send OTLP metrics, logs, and traces to Kafka.

- Added `live debugging` to the UI. Live debugging streams data as they flow through components for debugging telemetry data.
  Individual components must be updated to support live debugging. (@wildum)

- Added live debugging support for `prometheus.relabel`. (@wildum)

- (_Experimental_) Add a `otelcol.processor.deltatocumulative` component to convert metrics from
  delta temporality to cumulative by accumulating samples in memory. (@rfratto)

- (_Experimental_) Add an `otelcol.receiver.datadog` component to receive
  metrics and traces from Datadog. (@carrieedwards, @jesusvazquez, @alexgreenbank, @fedetorres93)

- Add a `prometheus.exporter.catchpoint` component to collect metrics from Catchpoint. (@bominrahmani)

- Add the `-t/--test` flag to `alloy fmt` to check if a alloy config file is formatted correctly. (@kavfixnel)

### Enhancements

- (_Public preview_) Add native histogram support to `otelcol.receiver.prometheus`. (@wildum)
- (_Public preview_) Add metrics to report status of `remotecfg` service. (@captncraig)

- Added `scrape_protocols` option to `prometheus.scrape`, which allows to
  control the preferred order of scrape protocols. (@thampiotr)

- Add support for configuring CPU profile's duration scraped by `pyroscope.scrape`. (@hainenber)

- `prometheus.exporter.snowflake`: Add support for RSA key-pair authentication. (@Caleb-Hurshman)

- Improved filesystem error handling when working with `loki.source.file` and `local.file_match`,
  which removes some false-positive error log messages on Windows (@thampiotr)

- Updates `processor/probabilistic_sampler` to use new `FailedClosed` field from OTEL release v0.101.0. (@StefanKurek)

- Updates `receiver/vcenter` to use new features and bugfixes introduced in OTEL releases v0.100.0 and v0.101.0.
  Refer to the [v0.100.0](https://github.com/open-telemetry/opentelemetry-collector-contrib/releases/tag/v0.100.0)
  and [v0.101.0](https://github.com/open-telemetry/opentelemetry-collector-contrib/releases/tag/v0.101.0) release
  notes for more detailed information.
  Changes that directly affected the configuration are as follows: (@StefanKurek)
  - The resource attribute `vcenter.datacenter.name` has been added and enabled by default for all resource types.
  - The resource attribute `vcenter.virtual_app.inventory_path` has been added and enabled by default to
    differentiate between resource pools and virtual apps.
  - The resource attribute `vcenter.virtual_app.name` has been added and enabled by default to differentiate
    between resource pools and virtual apps.
  - The resource attribute `vcenter.vm_template.id` has been added and enabled by default to differentiate between
    virtual machines and virtual machine templates.
  - The resource attribute `vcenter.vm_template.name` has been added and enabled by default to differentiate between
    virtual machines and virtual machine templates.
  - The metric `vcenter.cluster.memory.used` has been removed.
  - The metric `vcenter.vm.network.packet.drop.rate` has been added and enabled by default.
  - The metric `vcenter.cluster.vm_template.count` has been added and enabled by default.

- Add `yaml_decode` to standard library. (@mattdurham, @djcode)

- Allow override debug metrics level for `otelcol.*` components. (@hainenber)

- Add an initial lower limit of 10 seconds for the the `poll_frequency`
  argument in the `remotecfg` block. (@tpaschalis)

- Add a constant jitter to `remotecfg` service's polling. (@tpaschalis)

- Added support for NS records to `discovery.dns`. (@djcode)

- Improved clustering use cases for tracking GCP delta metrics in the `prometheus.exporter.gcp` (@kgeckhart)

- Add the `targets` argument to the `prometheus.exporter.snmp` component to support passing SNMP targets at runtime. (@wildum)

- Prefix Faro measurement values with `value_` to align with the latest Faro cloud receiver updates. (@codecapitano)

- Add `base64_decode` to standard library. (@hainenber)

- Updated OpenTelemetry Contrib to [v0.102.0](https://github.com/open-telemetry/opentelemetry-collector-contrib/releases/tag/v0.102.0). (@mattdurham)
  - `otelcol.processor.resourcedetection`: Added a `tags` config argument to the `azure` detection mechanism.
  It exposes regex-matched Azure resource tags as OpenTelemetry resource attributes.

- A new `snmp_context` configuration argument for `prometheus.exporter.snmp`
  which overrides the `context_name` parameter in the SNMP configuration file. (@ptodev)

- Add extra configuration options for `beyla.ebpf` to select Kubernetes objects to monitor. (@marctc)

### Bugfixes

- Fixed an issue with `prometheus.scrape` in which targets that move from one
  cluster instance to another could have a staleness marker inserted and result
  in a gap in metrics (@thampiotr)

- Fix panic when `import.git` is given a revision that does not exist on the remote repo. (@hainenber)

- Fixed an issue with `loki.source.docker` where collecting logs from targets configured with multiple networks would result in errors. (@wildum)

- Fixed an issue where converting OpenTelemetry Collector configs with unused telemetry types resulted in those types being explicitly configured with an empty array in `output` blocks, rather than them being omitted entirely. (@rfratto)

### Other changes

- `pyroscope.ebpf`, `pyroscope.java`, `pyroscope.scrape`, `pyroscope.write` and `discovery.process` components are now GA. (@korniltsev)

- `prometheus.exporter.snmp`: Updating SNMP exporter from v0.24.1 to v0.26.0. (@ptodev, @erikbaranowski)

- `prometheus.scrape` component's `enable_protobuf_negotiation` argument is now
  deprecated and will be removed in a future major release.
  Use `scrape_protocols` instead and refer to `prometheus.scrape` reference
  documentation for further details. (@thampiotr)

- Updated Prometheus dependency to [v2.51.2](https://github.com/prometheus/prometheus/releases/tag/v2.51.2) (@thampiotr)

- Upgrade Beyla from v1.5.1 to v1.6.3. (@marctc)

v1.1.1
------

### Bugfixes

- Fix panic when component ID contains `/` in `otelcomponent.MustNewType(ID)`.(@qclaogui)

- Exit Alloy immediately if the port it runs on is not available.
  This port can be configured with `--server.http.listen-addr` or using
  the default listen address`127.0.0.1:12345`. (@mattdurham)

- Fix a panic in `loki.source.docker` when trying to stop a target that was never started. (@wildum)

- Fix error on boot when using IPv6 advertise addresses without explicitly
  specifying a port. (@matthewpi)

- Fix an issue where having long component labels (>63 chars) on otelcol.auth
  components lead to a panic. (@tpaschalis)

- Update `prometheus.exporter.snowflake` with the [latest](https://github.com/grafana/snowflake-prometheus-exporter) version of the exporter as of May 28, 2024 (@StefanKurek)
  - Fixes issue where returned `NULL` values from database could cause unexpected errors.

- Bubble up SSH key conversion error to facilitate failed `import.git`. (@hainenber)

v1.1.0
------

### Features

- (_Public preview_) Add support for setting GOMEMLIMIT based on cgroup setting. (@mattdurham)
- (_Experimental_) A new `otelcol.exporter.awss3` component for sending telemetry data to a S3 bucket. (@Imshelledin21)

- (_Public preview_) Introduce BoringCrypto Docker images.
  The BoringCrypto image is tagged with the `-boringcrypto` suffix and
  is only available on AMD64 and ARM64 Linux containers.
  (@rfratto, @mattdurham)

- (_Public preview_) Introduce `boringcrypto` release assets. BoringCrypto
  builds are publshed for Linux on AMD64 and ARM64 platforms. (@rfratto,
  @mattdurham)

- `otelcol.exporter.loadbalancing`: Add a new `aws_cloud_map` resolver. (@ptodev)

- Introduce a `otelcol.receiver.file_stats` component from the upstream
  OpenTelemetry `filestatsreceiver` component. (@rfratto)

### Enhancements

- Update `prometheus.exporter.kafka` with the following functionalities (@wildum):

  * GSSAPI config
  * enable/disable PA_FX_FAST
  * set a TLS server name
  * show the offset/lag for all consumer group or only the connected ones
  * set the minimum number of topics to monitor
  * enable/disable auto-creation of requested topics if they don't already exist
  * regex to exclude topics / groups
  * added metric kafka_broker_info

- In `prometheus.exporter.kafka`, the interpolation table used to compute estimated lag metrics is now pruned
  on `metadata_refresh_interval` instead of `prune_interval_seconds`. (@wildum)

- Don't restart tailers in `loki.source.kubernetes` component by above-average
  time deltas if K8s version is >= 1.29.1 (@hainenber)

- In `mimir.rules.kubernetes`, add support for running in a cluster of Alloy instances
  by electing a single instance as the leader for the `mimir.rules.kubernetes` component
  to avoid conflicts when making calls to the Mimir API. (@56quarters)

- Add the possibility of setting custom labels for the AWS Firehose logs via `X-Amz-Firehose-Common-Attributes` header. (@andriikushch)

### Bugfixes

- Fixed issue with defaults for Beyla component not being applied correctly. (marctc)

- Fix an issue on Windows where uninstalling Alloy did not remove it from the
  Add/Remove programs list. (@rfratto)

- Fixed issue where text labels displayed outside of component node's boundary. (@hainenber)

- Fix a bug where a topic was claimed by the wrong consumer type in `otelcol.receiver.kafka`. (@wildum)

- Fix an issue where nested import.git config blocks could conflict if they had the same labels. (@wildum)

- In `mimir.rules.kubernetes`, fix an issue where unrecoverable errors from the Mimir API were retried. (@56quarters)

- Fix an issue where `faro.receiver`'s `extra_log_labels` with empty value
  don't map existing value in log line. (@hainenber)

- Fix an issue where `prometheus.remote_write` only queued data for sending
  every 15 seconds instead of as soon as data was written to the WAL.
  (@rfratto)

- Imported code using `slog` logging will now not panic and replay correctly when logged before the logging
  config block is initialized. (@mattdurham)

- Fix a bug where custom components would not shadow the stdlib. If you have a module whose name conflicts with an stdlib function
  and if you use this exact function in your config, then you will need to rename your module. (@wildum)

- Fix an issue where `loki.source.docker` stops collecting logs after a container restart. (@wildum)

- Upgrading `pyroscope/ebpf` from 0.4.6 to 0.4.7 (@korniltsev):
  * detect libc version properly when libc file name is libc-2.31.so and not libc.so.6
  * treat elf files with short build id (8 bytes) properly

### Other changes

- Update `alloy-mixin` to use more specific alert group names (for example,
  `alloy_clustering` instead of `clustering`) to avoid collision with installs
  of `agent-flow-mixin`. (@rfratto)
- Upgrade Beyla from v1.4.1 to v1.5.1. (@marctc)

- Add a description to Alloy DEB and RPM packages. (@rfratto)

- Allow `pyroscope.scrape` to scrape `alloy.internal:12345`. (@hainenber)

- The latest Windows Docker image is now pushed as `nanoserver-1809` instead of
  `latest-nanoserver-1809`. The old tag will no longer be updated, and will be
  removed in a future release. (@rfratto)

- The log level of `finished node evaluation` log lines has been decreased to
  'debug'. (@tpaschalis)

- Update post-installation scripts for DEB/RPM packages to ensure
  `/var/lib/alloy` exists before configuring its permissions and ownership.
  (@rfratto)

- Remove setcap for `cap_net_bind_service` to allow alloy to run in restricted environments.
  Modern container runtimes allow binding to unprivileged ports as non-root. (@BlackDex)

- Upgrading from OpenTelemetry v0.96.0 to v0.99.0.

  - `otelcol.processor.batch`: Prevent starting unnecessary goroutines.
    https://github.com/open-telemetry/opentelemetry-collector/issues/9739
  - `otelcol.exporter.otlp`: Checks for port in the config validation for the otlpexporter.
    https://github.com/open-telemetry/opentelemetry-collector/issues/9505
  - `otelcol.receiver.otlp`: Fix bug where the otlp receiver did not properly respond
    with a retryable error code when possible for http.
    https://github.com/open-telemetry/opentelemetry-collector/pull/9357
  - `otelcol.receiver.vcenter`: Fixed the resource attribute model to more accurately support multi-cluster deployments.
    https://github.com/open-telemetry/opentelemetry-collector-contrib/issues/30879
    For more information on impacts please refer to:
    https://github.com/open-telemetry/opentelemetry-collector-contrib/pull/31113
    The main impact is that `vcenter.resource_pool.name`, `vcenter.resource_pool.inventory_path`,
    and `vcenter.cluster.name` are reported with more accuracy on VM metrics.
  - `otelcol.receiver.vcenter`: Remove the `vcenter.cluster.name` resource attribute from Host resources if the Host is standalone (no cluster).
    https://github.com/open-telemetry/opentelemetry-collector-contrib/issues/32548
  - `otelcol.receiver.vcenter`: Changes process for collecting VMs & VM perf metrics to be more efficient (one call now for all VMs).
    https://github.com/open-telemetry/opentelemetry-collector-contrib/issues/31837
  - `otelcol.connector.servicegraph`: Added a new `database_name_attribute` config argument to allow users to
    specify a custom attribute name for identifying the database name in span attributes.
    https://github.com/open-telemetry/opentelemetry-collector-contrib/pull/30726
  - `otelcol.connector.servicegraph`: Fix 'failed to find dimensions for key' error from race condition in metrics cleanup.
    https://github.com/open-telemetry/opentelemetry-collector-contrib/issues/31701
  - `otelcol.connector.spanmetrics`: Add `metrics_expiration` option to enable expiration of metrics if spans are not received within a certain time frame.
    By default, the expiration is disabled (set to 0).
    https://github.com/open-telemetry/opentelemetry-collector-contrib/issues/30559
  - `otelcol.connector.spanmetrics`: Change default value of `metrics_flush_interval` from 15s to 60s.
    https://github.com/open-telemetry/opentelemetry-collector-contrib/issues/31776
  - `otelcol.connector.spanmetrics`: Discard counter span metric exemplars after each flush interval to avoid unbounded memory growth.
    This aligns exemplar discarding for counter span metrics with the existing logic for histogram span metrics.
    https://github.com/open-telemetry/opentelemetry-collector-contrib/issues/31683
  - `otelcol.exporter.loadbalancing`: Fix panic when a sub-exporter is shut down while still handling requests.
    https://github.com/open-telemetry/opentelemetry-collector-contrib/issues/31410
  - `otelcol.exporter.loadbalancing`: Fix memory leaks on shutdown.
    https://github.com/open-telemetry/opentelemetry-collector-contrib/pull/31050
  - `otelcol.exporter.loadbalancing`: Support the timeout period of k8s resolver list watch can be configured.
    https://github.com/open-telemetry/opentelemetry-collector-contrib/issues/31757
  - `otelcol.processor.transform`: Change metric unit for metrics extracted with `extract_count_metric()` to be the default unit (`1`).
    https://github.com/open-telemetry/opentelemetry-collector-contrib/issues/31575
  - `otelcol.receiver.opencensus`: Refactor the receiver to pass lifecycle tests and avoid leaking gRPC connections.
    https://github.com/open-telemetry/opentelemetry-collector-contrib/issues/31643
  - `otelcol.extension.jaeger_remote_sampling`: Fix leaking goroutine on shutdown.
    https://github.com/open-telemetry/opentelemetry-collector-contrib/issues/31157
  - `otelcol.receiver.kafka`: Fix panic on shutdown.
    https://github.com/open-telemetry/opentelemetry-collector-contrib/issues/31926
  - `otelcol.processor.resourcedetection`: Only attempt to detect Kubernetes node resource attributes when they're enabled.
    https://github.com/open-telemetry/opentelemetry-collector-contrib/issues/31941
  - `otelcol.processor.resourcedetection`: Fix memory leak on AKS.
    https://github.com/open-telemetry/opentelemetry-collector-contrib/pull/32574
  - `otelcol.processor.resourcedetection`: Update to ec2 scraper so that core attributes are not dropped if describeTags returns an error (likely due to permissions).
    https://github.com/open-telemetry/opentelemetry-collector-contrib/pull/30672

- Use Go 1.22.3 for builds. (@kminehart)

v1.0.0
------

### Features

- Support for programmable pipelines using a rich expression-based syntax.

- Over 130 components for processing, transforming, and exporting telemetry
  data.

- Native support for Kubernetes and Prometheus Operator without needing to
  deploy or learn a separate Kubernetes operator.

- Support for creating and sharing custom components.

- Support for forming a cluster of Alloy instances for automatic workload
  distribution.

- (_Public preview_) Support for receiving configuration from a server for
  centralized configuration management.

- A built-in UI for visualizing and debugging pipelines.

[contributors guide]: ./docs/developer/contributing.md#updating-the-changelog<|MERGE_RESOLUTION|>--- conflicted
+++ resolved
@@ -124,11 +124,7 @@
 
 - Change the stability of the `beyla.ebpf` component from "public preview" to "generally available". (@marctc)
 
-<<<<<<< HEAD
-- Only use labelstore if `prometheus.remote_write` is enabled. (@mattdurham) 
-=======
 - The ingest API of `pyrscope.receive_http` no longer forwards all received headers, instead only passes through the `Content-Type` header. 
->>>>>>> 367f2970
 
 v1.7.5
 -----------------
