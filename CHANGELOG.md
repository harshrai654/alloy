--- conflicted
+++ resolved
@@ -20,25 +20,20 @@
 
 - Have `loki.echo` log the `entry_timestamp` and `structured_metadata` for any loki entries received (@dehaansa)
 
-<<<<<<< HEAD
-### Other changes
-
-- Use Go 1.24.0 for builds. (@dehaansa)
-
-v1.7.0-rc.3
------------------
-=======
 - Update mysqld_exporter to v0.17.2, most notable changes: (@cristiangreco)
   - [0.17.1] Add perf_schema quantile columns to collector
   - [0.17.1] Fix database quoting problem in collector 'info_schema.tables'
   - [0.17.1] Use SUM_LOCK_TIME and SUM_CPU_TIME with mysql >= 8.0.28
   - [0.17.1] Fix query on perf_schema.events_statements_summary_by_digest
   - [0.17.2] Fix query on events_statements_summary_by_digest for mariadb
->>>>>>> e034ebf6
 
 - Added additional backwards compatibility metrics to `prometheus.write.queue`. (@mattdurham)
 
 - Added OpenTelemetry logs and metrics support to Alloy mixin's dashboards and alerts. (@thampiotr)
+
+### Other changes
+
+- Use Go 1.24.0 for builds. (@dehaansa)
 
 v1.7.1
 -----------------
