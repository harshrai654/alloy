# Changelog

> _Contributors should read our [contributors guide][] for instructions on how
> to update the changelog._

This document contains a historical list of changes between releases. Only
changes that impact end-user behavior are listed; changes to documentation or
internal API changes are not present.

Main (unreleased)
-----------------

### Breaking changes to non-GA functionality

- Update Public preview `remotecfg` argument from `metadata` to `attributes`. (@erikbaranowski)

<<<<<<< HEAD
### Bugfixes

- Switch to using Prometheus Agent WAL which fixes issue with [failed scrapes not being deletable](https://github.com/grafana/alloy/issues/546). (@mattdurham)
 
=======
### Enhancements

- Added a success rate panel on the Prometheus Components dashboard. (@thampiotr)
>>>>>>> cc97c950

v1.2.0-rc.0
-----------------

### Breaking changes

- Updated OpenTelemetry to v0.102.1. (@mattdurham)
  - Components `otelcol.receiver.otlp`,`otelcol.receiver.zipkin`,`otelcol.extension.jaeger_remote_sampling`, and `otelcol.receiver.jaeger` setting `max_request_body_size`
    default changed from unlimited size to `20MiB`. This is due to [CVE-2024-36129](https://github.com/open-telemetry/opentelemetry-collector/security/advisories/GHSA-c74f-6mfw-mm4v).

### Breaking changes to non-GA functionality

- Update Public preview `remotecfg` to use `alloy-remote-config` instead of `agent-remote-config`. The
  API has been updated to use the term `collector` over `agent`. (@erikbaranowski)

- Component `otelcol.receiver.vcenter` removed `vcenter.host.network.packet.errors`, `vcenter.host.network.packet.count`, and
  `vcenter.vm.network.packet.count`.
  - `vcenter.host.network.packet.errors` replaced by `vcenter.host.network.packet.error.rate`.
  - `vcenter.host.network.packet.count` replaced by `vcenter.host.network.packet.rate`.
  - `vcenter.vm.network.packet.count` replaced by `vcenter.vm.network.packet.rate`.

### Features

- Add an `otelcol.exporter.kafka` component to send OTLP metrics, logs, and traces to Kafka.

- Added `live debugging` to the UI. Live debugging streams data as they flow through components for debugging telemetry data.
  Individual components must be updated to support live debugging. (@wildum)

- Added live debugging support for `prometheus.relabel`. (@wildum)

- (_Experimental_) Add a `otelcol.processor.deltatocumulative` component to convert metrics from
  delta temporality to cumulative by accumulating samples in memory. (@rfratto)

- (_Experimental_) Add an `otelcol.receiver.datadog` component to receive
  metrics and traces from Datadog. (@carrieedwards, @jesusvazquez, @alexgreenbank, @fedetorres93)

- Add a `prometheus.exporter.catchpoint` component to collect metrics from Catchpoint. (@bominrahmani)

### Enhancements

- (_Public preview_) Add native histogram support to `otelcol.receiver.prometheus`. (@wildum)
- (_Public preview_) Add metrics to report status of `remotecfg` service. (@captncraig)

- Added `scrape_protocols` option to `prometheus.scrape`, which allows to
  control the preferred order of scrape protocols. (@thampiotr)
  
- Add support for configuring CPU profile's duration scraped by `pyroscope.scrape`. (@hainenber)

- `prometheus.exporter.snowflake`: Add support for RSA key-pair authentication. (@Caleb-Hurshman)

- Improved filesystem error handling when working with `loki.source.file` and `local.file_match`,
  which removes some false-positive error log messages on Windows (@thampiotr)

- Updates `processor/probabilistic_sampler` to use new `FailedClosed` field from OTEL release v0.101.0. (@StefanKurek)

- Updates `receiver/vcenter` to use new features and bugfixes introduced in OTEL releases v0.100.0 and v0.101.0.
  Refer to the [v0.100.0](https://github.com/open-telemetry/opentelemetry-collector-contrib/releases/tag/v0.100.0)
  and [v0.101.0](https://github.com/open-telemetry/opentelemetry-collector-contrib/releases/tag/v0.101.0) release
  notes for more detailed information.
  Changes that directly affected the configuration are as follows: (@StefanKurek)
  - The resource attribute `vcenter.datacenter.name` has been added and enabled by default for all resource types.
  - The resource attribute `vcenter.virtual_app.inventory_path` has been added and enabled by default to
    differentiate between resource pools and virtual apps.
  - The resource attribute `vcenter.virtual_app.name` has been added and enabled by default to differentiate
    between resource pools and virtual apps.
  - The resource attribute `vcenter.vm_template.id` has been added and enabled by default to differentiate between
    virtual machines and virtual machine templates.
  - The resource attribute `vcenter.vm_template.name` has been added and enabled by default to differentiate between
    virtual machines and virtual machine templates.
  - The metric `vcenter.cluster.memory.used` has been removed.
  - The metric `vcenter.vm.network.packet.drop.rate` has been added and enabled by default.
  - The metric `vcenter.cluster.vm_template.count` has been added and enabled by default.

- Add `yaml_decode` to standard library. (@mattdurham, @djcode)

- Allow override debug metrics level for `otelcol.*` components. (@hainenber)

- Add an initial lower limit of 10 seconds for the the `poll_frequency`
  argument in the `remotecfg` block. (@tpaschalis)

- Add a constant jitter to `remotecfg` service's polling. (@tpaschalis)

- Added support for NS records to `discovery.dns`. (@djcode)

- Improved clustering use cases for tracking GCP delta metrics in the `prometheus.exporter.gcp` (@kgeckhart)

- Add the `targets` argument to the `prometheus.exporter.snmp` component to support passing SNMP targets at runtime. (@wildum)

- Prefix Faro measurement values with `value_` to align with the latest Faro cloud receiver updates. (@codecapitano)

- Add `base64_decode` to standard library. (@hainenber)

- Updated OpenTelemetry Contrib to [v0.102.0](https://github.com/open-telemetry/opentelemetry-collector-contrib/releases/tag/v0.102.0). (@mattdurham)
  - `otelcol.processor.resourcedetection`: Added a `tags` config argument to the `azure` detection mechanism.
  It exposes regex-matched Azure resource tags as OpenTelemetry resource attributes.

- A new `snmp_context` configuration argument for `prometheus.exporter.snmp`
  which overrides the `context_name` parameter in the SNMP configuration file. (@ptodev)

- Add extra configuration options for `beyla.ebpf` to select Kubernetes objects to monitor. (@marctc)

### Bugfixes

- Fixed an issue with `prometheus.scrape` in which targets that move from one
  cluster instance to another could have a staleness marker inserted and result
  in a gap in metrics (@thampiotr)

- Fix panic when `import.git` is given a revision that does not exist on the remote repo. (@hainenber)

- Fixed an issue with `loki.source.docker` where collecting logs from targets configured with multiple networks would result in errors. (@wildum)

- Fixed an issue where converting OpenTelemetry Collector configs with unused telemetry types resulted in those types being explicitly configured with an empty array in `output` blocks, rather than them being omitted entirely. (@rfratto)

### Other changes

- `pyroscope.ebpf`, `pyroscope.java`, `pyroscope.scrape`, `pyroscope.write` and `discovery.process` components are now GA. (@korniltsev)

- `prometheus.exporter.snmp`: Updating SNMP exporter from v0.24.1 to v0.26.0. (@ptodev, @erikbaranowski)

- `prometheus.scrape` component's `enable_protobuf_negotiation` argument is now
  deprecated and will be removed in a future major release.
  Use `scrape_protocols` instead and refer to `prometheus.scrape` reference
  documentation for further details. (@thampiotr)

- Updated Prometheus dependency to [v2.51.2](https://github.com/prometheus/prometheus/releases/tag/v2.51.2) (@thampiotr)

- Upgrade Beyla from v1.5.1 to v1.6.3. (@marctc)

v1.1.1
------

### Bugfixes

- Fix panic when component ID contains `/` in `otelcomponent.MustNewType(ID)`.(@qclaogui)

- Exit Alloy immediately if the port it runs on is not available.
  This port can be configured with `--server.http.listen-addr` or using
  the default listen address`127.0.0.1:12345`. (@mattdurham)

- Fix a panic in `loki.source.docker` when trying to stop a target that was never started. (@wildum)

- Fix error on boot when using IPv6 advertise addresses without explicitly
  specifying a port. (@matthewpi)

- Fix an issue where having long component labels (>63 chars) on otelcol.auth
  components lead to a panic. (@tpaschalis)

- Update `prometheus.exporter.snowflake` with the [latest](https://github.com/grafana/snowflake-prometheus-exporter) version of the exporter as of May 28, 2024 (@StefanKurek)
  - Fixes issue where returned `NULL` values from database could cause unexpected errors.

- Bubble up SSH key conversion error to facilitate failed `import.git`. (@hainenber)

v1.1.0
------

### Features

- (_Public preview_) Add support for setting GOMEMLIMIT based on cgroup setting. (@mattdurham)
- (_Experimental_) A new `otelcol.exporter.awss3` component for sending telemetry data to a S3 bucket. (@Imshelledin21)

- (_Public preview_) Introduce BoringCrypto Docker images.
  The BoringCrypto image is tagged with the `-boringcrypto` suffix and
  is only available on AMD64 and ARM64 Linux containers.
  (@rfratto, @mattdurham)

- (_Public preview_) Introduce `boringcrypto` release assets. BoringCrypto
  builds are publshed for Linux on AMD64 and ARM64 platforms. (@rfratto,
  @mattdurham)

- `otelcol.exporter.loadbalancing`: Add a new `aws_cloud_map` resolver. (@ptodev)

- Introduce a `otelcol.receiver.file_stats` component from the upstream
  OpenTelemetry `filestatsreceiver` component. (@rfratto)

### Enhancements

- Update `prometheus.exporter.kafka` with the following functionalities (@wildum):

  * GSSAPI config
  * enable/disable PA_FX_FAST
  * set a TLS server name
  * show the offset/lag for all consumer group or only the connected ones
  * set the minimum number of topics to monitor
  * enable/disable auto-creation of requested topics if they don't already exist
  * regex to exclude topics / groups
  * added metric kafka_broker_info

- In `prometheus.exporter.kafka`, the interpolation table used to compute estimated lag metrics is now pruned
  on `metadata_refresh_interval` instead of `prune_interval_seconds`. (@wildum)

- Don't restart tailers in `loki.source.kubernetes` component by above-average
  time deltas if K8s version is >= 1.29.1 (@hainenber)

- In `mimir.rules.kubernetes`, add support for running in a cluster of Alloy instances
  by electing a single instance as the leader for the `mimir.rules.kubernetes` component
  to avoid conflicts when making calls to the Mimir API. (@56quarters)

- Add the possibility of setting custom labels for the AWS Firehose logs via `X-Amz-Firehose-Common-Attributes` header. (@andriikushch)

### Bugfixes

- Fixed issue with defaults for Beyla component not being applied correctly. (marctc)

- Fix an issue on Windows where uninstalling Alloy did not remove it from the
  Add/Remove programs list. (@rfratto)

- Fixed issue where text labels displayed outside of component node's boundary. (@hainenber)

- Fix a bug where a topic was claimed by the wrong consumer type in `otelcol.receiver.kafka`. (@wildum)

- Fix an issue where nested import.git config blocks could conflict if they had the same labels. (@wildum)

- In `mimir.rules.kubernetes`, fix an issue where unrecoverable errors from the Mimir API were retried. (@56quarters)

- Fix an issue where `faro.receiver`'s `extra_log_labels` with empty value
  don't map existing value in log line. (@hainenber)

- Fix an issue where `prometheus.remote_write` only queued data for sending
  every 15 seconds instead of as soon as data was written to the WAL.
  (@rfratto)

- Imported code using `slog` logging will now not panic and replay correctly when logged before the logging
  config block is initialized. (@mattdurham)

- Fix a bug where custom components would not shadow the stdlib. If you have a module whose name conflicts with an stdlib function
  and if you use this exact function in your config, then you will need to rename your module. (@wildum)

- Fix an issue where `loki.source.docker` stops collecting logs after a container restart. (@wildum)

- Upgrading `pyroscope/ebpf` from 0.4.6 to 0.4.7 (@korniltsev):
  * detect libc version properly when libc file name is libc-2.31.so and not libc.so.6
  * treat elf files with short build id (8 bytes) properly

### Other changes

- Update `alloy-mixin` to use more specific alert group names (for example,
  `alloy_clustering` instead of `clustering`) to avoid collision with installs
  of `agent-flow-mixin`. (@rfratto)
- Upgrade Beyla from v1.4.1 to v1.5.1. (@marctc)

- Add a description to Alloy DEB and RPM packages. (@rfratto)

- Allow `pyroscope.scrape` to scrape `alloy.internal:12345`. (@hainenber)

- The latest Windows Docker image is now pushed as `nanoserver-1809` instead of
  `latest-nanoserver-1809`. The old tag will no longer be updated, and will be
  removed in a future release. (@rfratto)

- The log level of `finished node evaluation` log lines has been decreased to
  'debug'. (@tpaschalis)

- Update post-installation scripts for DEB/RPM packages to ensure
  `/var/lib/alloy` exists before configuring its permissions and ownership.
  (@rfratto)

- Remove setcap for `cap_net_bind_service` to allow alloy to run in restricted environments.
  Modern container runtimes allow binding to unprivileged ports as non-root. (@BlackDex)

- Upgrading from OpenTelemetry v0.96.0 to v0.99.0.

  - `otelcol.processor.batch`: Prevent starting unnecessary goroutines.
    https://github.com/open-telemetry/opentelemetry-collector/issues/9739
  - `otelcol.exporter.otlp`: Checks for port in the config validation for the otlpexporter.
    https://github.com/open-telemetry/opentelemetry-collector/issues/9505
  - `otelcol.receiver.otlp`: Fix bug where the otlp receiver did not properly respond
    with a retryable error code when possible for http.
    https://github.com/open-telemetry/opentelemetry-collector/pull/9357
  - `otelcol.receiver.vcenter`: Fixed the resource attribute model to more accurately support multi-cluster deployments.
    https://github.com/open-telemetry/opentelemetry-collector-contrib/issues/30879
    For more information on impacts please refer to:
    https://github.com/open-telemetry/opentelemetry-collector-contrib/pull/31113
    The main impact is that `vcenter.resource_pool.name`, `vcenter.resource_pool.inventory_path`,
    and `vcenter.cluster.name` are reported with more accuracy on VM metrics.
  - `otelcol.receiver.vcenter`: Remove the `vcenter.cluster.name` resource attribute from Host resources if the Host is standalone (no cluster).
    https://github.com/open-telemetry/opentelemetry-collector-contrib/issues/32548
  - `otelcol.receiver.vcenter`: Changes process for collecting VMs & VM perf metrics to be more efficient (one call now for all VMs).
    https://github.com/open-telemetry/opentelemetry-collector-contrib/issues/31837
  - `otelcol.connector.servicegraph`: Added a new `database_name_attribute` config argument to allow users to
    specify a custom attribute name for identifying the database name in span attributes.
    https://github.com/open-telemetry/opentelemetry-collector-contrib/pull/30726
  - `otelcol.connector.servicegraph`: Fix 'failed to find dimensions for key' error from race condition in metrics cleanup.
    https://github.com/open-telemetry/opentelemetry-collector-contrib/issues/31701
  - `otelcol.connector.spanmetrics`: Add `metrics_expiration` option to enable expiration of metrics if spans are not received within a certain time frame.
    By default, the expiration is disabled (set to 0).
    https://github.com/open-telemetry/opentelemetry-collector-contrib/issues/30559
  - `otelcol.connector.spanmetrics`: Change default value of `metrics_flush_interval` from 15s to 60s.
    https://github.com/open-telemetry/opentelemetry-collector-contrib/issues/31776
  - `otelcol.connector.spanmetrics`: Discard counter span metric exemplars after each flush interval to avoid unbounded memory growth.
    This aligns exemplar discarding for counter span metrics with the existing logic for histogram span metrics.
    https://github.com/open-telemetry/opentelemetry-collector-contrib/issues/31683
  - `otelcol.exporter.loadbalancing`: Fix panic when a sub-exporter is shut down while still handling requests.
    https://github.com/open-telemetry/opentelemetry-collector-contrib/issues/31410
  - `otelcol.exporter.loadbalancing`: Fix memory leaks on shutdown.
    https://github.com/open-telemetry/opentelemetry-collector-contrib/pull/31050
  - `otelcol.exporter.loadbalancing`: Support the timeout period of k8s resolver list watch can be configured.
    https://github.com/open-telemetry/opentelemetry-collector-contrib/issues/31757
  - `otelcol.processor.transform`: Change metric unit for metrics extracted with `extract_count_metric()` to be the default unit (`1`).
    https://github.com/open-telemetry/opentelemetry-collector-contrib/issues/31575
  - `otelcol.receiver.opencensus`: Refactor the receiver to pass lifecycle tests and avoid leaking gRPC connections.
    https://github.com/open-telemetry/opentelemetry-collector-contrib/issues/31643
  - `otelcol.extension.jaeger_remote_sampling`: Fix leaking goroutine on shutdown.
    https://github.com/open-telemetry/opentelemetry-collector-contrib/issues/31157
  - `otelcol.receiver.kafka`: Fix panic on shutdown.
    https://github.com/open-telemetry/opentelemetry-collector-contrib/issues/31926
  - `otelcol.processor.resourcedetection`: Only attempt to detect Kubernetes node resource attributes when they're enabled.
    https://github.com/open-telemetry/opentelemetry-collector-contrib/issues/31941
  - `otelcol.processor.resourcedetection`: Fix memory leak on AKS.
    https://github.com/open-telemetry/opentelemetry-collector-contrib/pull/32574
  - `otelcol.processor.resourcedetection`: Update to ec2 scraper so that core attributes are not dropped if describeTags returns an error (likely due to permissions).
    https://github.com/open-telemetry/opentelemetry-collector-contrib/pull/30672

- Use Go 1.22.3 for builds. (@kminehart)

v1.0.0
------

### Features

- Support for programmable pipelines using a rich expression-based syntax.

- Over 130 components for processing, transforming, and exporting telemetry
  data.

- Native support for Kubernetes and Prometheus Operator without needing to
  deploy or learn a separate Kubernetes operator.

- Support for creating and sharing custom components.

- Support for forming a cluster of Alloy instances for automatic workload
  distribution.

- (_Public preview_) Support for receiving configuration from a server for
  centralized configuration management.

- A built-in UI for visualizing and debugging pipelines.

[contributors guide]: ./docs/developer/contributing.md#updating-the-changelog<|MERGE_RESOLUTION|>--- conflicted
+++ resolved
@@ -14,16 +14,14 @@
 
 - Update Public preview `remotecfg` argument from `metadata` to `attributes`. (@erikbaranowski)
 
-<<<<<<< HEAD
+### Enhancements
+
+- Added a success rate panel on the Prometheus Components dashboard. (@thampiotr)
+
 ### Bugfixes
 
 - Switch to using Prometheus Agent WAL which fixes issue with [failed scrapes not being deletable](https://github.com/grafana/alloy/issues/546). (@mattdurham)
  
-=======
-### Enhancements
-
-- Added a success rate panel on the Prometheus Components dashboard. (@thampiotr)
->>>>>>> cc97c950
 
 v1.2.0-rc.0
 -----------------
