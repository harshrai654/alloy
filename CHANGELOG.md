--- conflicted
+++ resolved
@@ -34,12 +34,7 @@
 
 - Add livedebugging support for `prometheus.remote_write` (@ravishankar15)
 
-<<<<<<< HEAD
-
-v1.6.0-rc.1
-=======
 v1.6.0-rc.2
->>>>>>> 419e9971
 -----------------
 
 ### Breaking changes
