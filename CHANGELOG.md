--- conflicted
+++ resolved
@@ -20,12 +20,9 @@
 
 ### Bugfixes
 
-<<<<<<< HEAD
+- Fixed an issue with `loki.source.kubernetes_events` not starting in large clusters due to short informer sync timeout. (@nrwiersma)
+
 - Switch to using Prometheus Agent WAL which fixes issue with [failed scrapes not being deletable](https://github.com/grafana/alloy/issues/546). (@mattdurham)
- 
-=======
-- Fixed an issue with `loki.source.kubernetes_events` not starting in large clusters due to short informer sync timeout. (@nrwiersma)
->>>>>>> d225ad3e
 
 v1.2.0-rc.0
 -----------------
