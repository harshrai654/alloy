--- conflicted
+++ resolved
@@ -328,7 +328,7 @@
   os: linux
 steps:
 - commands:
-  - make generate-ui generate-winmanifest
+  - make generate-ui
   - GO_TAGS="builtinassets" GOOS=windows GOARCH=amd64 GOARM= make alloy
   image: grafana/alloy-build-image:v0.1.1
   name: Build
@@ -381,57 +381,6 @@
   - GO_TAGS="builtinassets promtail_journal_enabled" GOOS=linux GOARCH=arm64 GOARM=
     GOEXPERIMENT=boringcrypto make alloy
   image: grafana/alloy-build-image:v0.1.1-boringcrypto
-  name: Build
-trigger:
-  event:
-  - pull_request
-type: docker
----
-kind: pipeline
-name: Build alloy (Linux amd64 boringcrypto)
-platform:
-  arch: amd64
-  os: linux
-steps:
-- commands:
-  - make generate-ui
-  - GO_TAGS="builtinassets promtail_journal_enabled" GOOS=linux GOARCH=amd64 GOARM=
-    GOEXPERIMENT=boringcrypto make alloy
-  image: grafana/alloy-build-image:v0.1.0-boringcrypto
-  name: Build
-trigger:
-  event:
-  - pull_request
-type: docker
----
-kind: pipeline
-name: Build alloy (Linux arm64 boringcrypto)
-platform:
-  arch: amd64
-  os: linux
-steps:
-- commands:
-  - make generate-ui
-  - GO_TAGS="builtinassets promtail_journal_enabled" GOOS=linux GOARCH=arm64 GOARM=
-    GOEXPERIMENT=boringcrypto make alloy
-  image: grafana/alloy-build-image:v0.1.0-boringcrypto
-  name: Build
-trigger:
-  event:
-  - pull_request
-type: docker
----
-kind: pipeline
-name: Build alloy (Windows amd64 cngcrypto)
-platform:
-  arch: amd64
-  os: linux
-steps:
-- commands:
-  - make generate-ui generate-winmanifest
-  - GO_TAGS="builtinassets cngcrypto" GOOS=windows GOARCH=amd64 GOARM= GOEXPERIMENT=cngcrypto
-    make alloy
-  image: grafana/alloy-build-image:v0.1.0-boringcrypto
   name: Build
 trigger:
   event:
@@ -886,10 +835,6 @@
 name: updater_private_key
 ---
 kind: signature
-<<<<<<< HEAD
-hmac: 50d4b653f619b22b57abead97c426b044fd05a1600a40acf8b4432bcb619d76b
-=======
 hmac: edfc9eabaa8e7af503b548fca203b5e7491258cbf778e172db3fc0cdd23ac3d4
->>>>>>> 9f6bc3a1
 
 ...